--- conflicted
+++ resolved
@@ -39,11 +39,7 @@
     get_policy_class,
     make_policy,
     make_policy_config,
-<<<<<<< HEAD
-    make_rgb_encoder,
-=======
     make_pre_post_processors,
->>>>>>> d65668ff
 )
 from lerobot.policies.pretrained import PreTrainedPolicy
 from lerobot.utils.random_utils import seeded_context
