# Copyright 2024 The HuggingFace Inc. team. All rights reserved.
#
# Licensed under the Apache License, Version 2.0 (the "License");
# you may not use this file except in compliance with the License.
# You may obtain a copy of the License at
#
#     http://www.apache.org/licenses/LICENSE-2.0
#
# Unless required by applicable law or agreed to in writing, software
# distributed under the License is distributed on an "AS IS" BASIS,
# WITHOUT WARRANTIES OR CONDITIONS OF ANY KIND, either express or implied.
# See the License for the specific language governing permissions and
# limitations under the License.

[build-system]
requires = ["setuptools"]
build-backend = "setuptools.build_meta"

[project.urls]
homepage = "https://huggingface.co/lerobot"
documentation = "https://huggingface.co/docs/lerobot/index"
source = "https://github.com/huggingface/lerobot"
issues = "https://github.com/huggingface/lerobot/issues"
discord = "https://discord.gg/s3KuuzsPFb"

[project]
name = "lerobot"
version = "0.3.4"
description = "🤗 LeRobot: State-of-the-art Machine Learning for Real-World Robotics in Pytorch"
readme = "README.md"
license = { text = "Apache-2.0" }
requires-python = ">=3.10"
authors = [
    { name = "Rémi Cadène", email = "re.cadene@gmail.com" },
    { name = "Simon Alibert", email = "alibert.sim@gmail.com" },
    { name = "Alexander Soare", email = "alexander.soare159@gmail.com" },
    { name = "Quentin Gallouédec", email = "quentin.gallouedec@ec-lyon.fr" },
    { name = "Steven Palma", email = "imstevenpmwork@ieee.org" },
    { name = "Pepijn Kooijmans", email = "pepijnkooijmans@outlook.com"},
    { name = "Michel Aractingi", email = "michel.aractingi@gmail.com"},
    { name = "Adil Zouitine", email = "adilzouitinegm@gmail.com" },
    { name = "Dana Aubakirova", email = "danaaubakirova17@gmail.com"},
    { name = "Caroline Pascal", email = "caroline8.pascal@gmail.com"},
    { name = "Martino Russi", email = "nopyeps@gmail.com"},
    { name = "Thomas Wolf", email = "thomaswolfcontact@gmail.com" },
]
classifiers = [
    "Development Status :: 3 - Alpha",
    "Intended Audience :: Developers",
    "Intended Audience :: Education",
    "Intended Audience :: Science/Research",
    "License :: OSI Approved :: Apache Software License",
    "Programming Language :: Python :: 3.10",
    "Topic :: Software Development :: Build Tools",
    "Topic :: Scientific/Engineering :: Artificial Intelligence",
]
keywords = ["lerobot", "huggingface", "robotics",  "machine learning", "artificial intelligence"]

dependencies = [

    # Hugging Face dependencies
    "datasets>=4.0.0",
    "diffusers>=0.27.2",
    "huggingface-hub[hf-transfer,cli]>=0.34.2",

    # Core dependencies
    "scipy>=1.11,<1.16",
    "cmake>=3.29.0.1",
    "einops>=0.8.0",
    "opencv-python-headless>=4.9.0,<4.12",
    "av>=14.2.0",
    "jsonlines>=4.0.0",
    "packaging>=24.2",
    "pynput>=1.7.7",
    "pyserial>=3.5",
    "wandb>=0.20.0",

    "torch>=2.2.1,<2.8.0", # TODO: Bumb dependency
    "torchcodec>=0.2.1,<0.6.0; sys_platform != 'win32' and (sys_platform != 'linux' or (platform_machine != 'aarch64' and platform_machine != 'arm64' and platform_machine != 'armv7l')) and (sys_platform != 'darwin' or platform_machine != 'x86_64')", # TODO: Bumb dependency
    "torchvision>=0.21.0,<0.23.0", # TODO: Bumb dependency
    "torchdiffeq>=0.2.3",

    "draccus==0.10.0", # TODO: Remove ==
    "gymnasium>=0.29.1,<1.0.0", # TODO: Bumb dependency
    "rerun-sdk>=0.21.0,<0.23.0", # TODO: Bumb dependency

    # Support dependencies
    "deepdiff>=7.0.1,<9.0.0",
    "imageio[ffmpeg]>=2.34.0,<3.0.0",
    "termcolor>=2.4.0,<4.0.0",
]

# Optional dependencies
[project.optional-dependencies]

# Common
pygame-dep = ["pygame>=2.5.1"]
placo-dep = ["placo>=0.9.6"]
transformers-dep = ["transformers>=4.52.0"]
grpcio-dep = ["grpcio==1.73.1", "protobuf==6.31.0"]

# Motors
feetech = ["feetech-servo-sdk>=1.0.0"]
dynamixel = ["dynamixel-sdk>=3.7.31"]

# Robots
gamepad = ["lerobot[pygame-dep]", "hidapi>=0.14.0"]
hopejr = ["lerobot[feetech]", "lerobot[pygame-dep]"]
lekiwi = ["lerobot[feetech]", "pyzmq>=26.2.1"]
reachy2 = ["reachy2_sdk>=1.0.14"]
kinematics = ["lerobot[placo-dep]"]
intelrealsense = [
    "pyrealsense2>=2.55.1.6486 ; sys_platform != 'darwin'",
    "pyrealsense2-macosx>=2.54 ; sys_platform == 'darwin'",
]
phone = ["hebi-py>=2.8.0", "teleop>=0.1.0"]
# stretch = [
#     "hello-robot-stretch-body>=0.7.27 ; sys_platform == 'linux'",
#     "pyrender @ git+https://github.com/mmatl/pyrender.git ; sys_platform == 'linux'",
#     "pyrealsense2>=2.55.1.6486 ; sys_platform != 'darwin'"
# ] # TODO: Currently not supported

# Policies
pi0 = ["lerobot[transformers-dep]"]
smolvla = ["lerobot[transformers-dep]", "num2words>=0.5.14", "accelerate>=1.7.0", "safetensors>=0.4.3"]
hilserl = ["lerobot[transformers-dep]", "gym-hil>=0.1.11", "lerobot[grpcio-dep]", "lerobot[placo-dep]"]

# Features
async = ["lerobot[grpcio-dep]", "matplotlib<3.10"]

# Development
dev = ["pre-commit>=3.7.0", "debugpy>=1.8.1", "lerobot[grpcio-dep]", "grpcio-tools==1.73.1"]
test = ["pytest>=8.1.0", "pytest-timeout>=2.4.0", "pytest-cov>=5.0.0", "mock-serial>=0.0.1 ; sys_platform != 'win32'"]
video_benchmark = ["scikit-image>=0.23.2", "pandas>=2.2.2"]

# Simulation
aloha = ["gym-aloha>=0.1.1"]
pusht = ["gym-pusht>=0.1.5", "pymunk>=6.6.0,<7.0.0"] # TODO: Fix pymunk version in gym-pusht instead
xarm = ["gym-xarm>=0.1.1"]
libero = ["lerobot[transformers-dep]", "libero @ git+https://github.com/huggingface/lerobot-libero.git@main#egg=libero"]

# Uncertainty Estimation
uncertainty = [
<<<<<<< HEAD
    "laplace-torch==0.2.2.2",
    "curvlinops-for-pytorch==2.0.1",
=======
    "laplace-torch>=0.2.2.2,<0.3",
    "curvlinops-for-pytorch>=2.0.1,<4.0.0",
>>>>>>> cc52d24a
]

# All
all = [
    "lerobot[dynamixel]",
    "lerobot[gamepad]",
    "lerobot[hopejr]",
    "lerobot[lekiwi]",
    "lerobot[reachy2]",
    "lerobot[kinematics]",
    "lerobot[intelrealsense]",
    "lerobot[pi0]",
    "lerobot[smolvla]",
    "lerobot[hilserl]",
    "lerobot[async]",
    "lerobot[dev]",
    "lerobot[test]",
    "lerobot[video_benchmark]",
    "lerobot[aloha]",
    "lerobot[pusht]",
    "lerobot[xarm]",
    "lerobot[phone]",
    "lerobot[libero]",
]

[project.scripts]
lerobot-calibrate="lerobot.calibrate:main"
lerobot-find-cameras="lerobot.find_cameras:main"
lerobot-find-port="lerobot.find_port:main"
lerobot-record="lerobot.record:main"
lerobot-replay="lerobot.replay:main"
lerobot-setup-motors="lerobot.setup_motors:main"
lerobot-teleoperate="lerobot.teleoperate:main"
lerobot-eval="lerobot.scripts.eval:main"
lerobot-train="lerobot.scripts.train:main"

# ---------------- Tool Configurations ----------------
[tool.setuptools.packages.find]
where = ["src"]

[tool.ruff]
target-version = "py310"
line-length = 110
exclude = ["tests/artifacts/**/*.safetensors", "*_pb2.py", "*_pb2_grpc.py"]

[tool.ruff.lint]
# E, W: pycodestyle errors and warnings
# F: PyFlakes
# I: isort
# UP: pyupgrade
# B: flake8-bugbear (good practices, potential bugs)
# C4: flake8-comprehensions (more concise comprehensions)
# A: flake8-builtins (shadowing builtins)
# SIM: flake8-simplify
# RUF: Ruff-specific rules
# D: pydocstyle (for docstring style/formatting)
# S: flake8-bandit (some security checks, complements Bandit)
# T20: flake8-print (discourage print statements in production code)
# N: pep8-naming
# TODO: Uncomment rules when ready to use
select = [
    "E", "W", "F", "I", "B", "C4", "T20", "N" # "SIM", "A", "S", "D", "RUF", "UP"
]
ignore = [
    "E501", # Line too long
    "T201", # Print statement found
    "T203", # Pprint statement found
    "B008", # Perform function call in argument defaults
]

[tool.ruff.lint.per-file-ignores]
"__init__.py" = ["F401", "F403"]

[tool.ruff.lint.isort]
combine-as-imports = true
known-first-party = ["lerobot"]

[tool.ruff.lint.pydocstyle]
convention = "google"

[tool.ruff.format]
quote-style = "double"
indent-style = "space"
skip-magic-trailing-comma = false
line-ending = "auto"
docstring-code-format = true

[tool.bandit]
exclude_dirs = [
    "tests",
    "benchmarks",
    "src/lerobot/datasets/push_dataset_to_hub",
    "src/lerobot/datasets/v2/convert_dataset_v1_to_v2",
    "src/lerobot/policies/pi0/conversion_scripts",
    "src/lerobot/scripts/push_dataset_to_hub.py",
]
skips = ["B101", "B311", "B404", "B603", "B615"]

[tool.typos]
default.extend-ignore-re = [
    "(?Rm)^.*(#|//)\\s*spellchecker:disable-line$",                      # spellchecker:disable-line
    "(?s)(#|//)\\s*spellchecker:off.*?\\n\\s*(#|//)\\s*spellchecker:on", # spellchecker:<on|off>
]
default.extend-ignore-identifiers-re = [
    # Add individual words here to ignore them
    "2nd",
    "pn",
    "ser",
    "ein",
]

# TODO: Uncomment when ready to use
# [tool.interrogate]
# ignore-init-module = true
# ignore-init-method = true
# ignore-nested-functions = false
# ignore-magic = false
# ignore-semiprivate = false
# ignore-private = false
# ignore-property-decorators = false
# ignore-module = false
# ignore-setters = false
# fail-under = 80
# output-format = "term-missing"
# color = true
# paths = ["src/lerobot"]

# [tool.mypy]
# python_version = "3.10"
# warn_return_any = true
# warn_unused_configs = true
# ignore_missing_imports = false<|MERGE_RESOLUTION|>--- conflicted
+++ resolved
@@ -141,13 +141,8 @@
 
 # Uncertainty Estimation
 uncertainty = [
-<<<<<<< HEAD
     "laplace-torch==0.2.2.2",
     "curvlinops-for-pytorch==2.0.1",
-=======
-    "laplace-torch>=0.2.2.2,<0.3",
-    "curvlinops-for-pytorch>=2.0.1,<4.0.0",
->>>>>>> cc52d24a
 ]
 
 # All
