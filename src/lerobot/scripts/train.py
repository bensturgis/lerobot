#!/usr/bin/env python

# Copyright 2024 The HuggingFace Inc. team. All rights reserved.
#
# Licensed under the Apache License, Version 2.0 (the "License");
# you may not use this file except in compliance with the License.
# You may obtain a copy of the License at
#
#     http://www.apache.org/licenses/LICENSE-2.0
#
# Unless required by applicable law or agreed to in writing, software
# distributed under the License is distributed on an "AS IS" BASIS,
# WITHOUT WARRANTIES OR CONDITIONS OF ANY KIND, either express or implied.
# See the License for the specific language governing permissions and
# limitations under the License.
import logging
import math
import time
from contextlib import nullcontext
from pprint import pformat
from typing import Any

import torch
from termcolor import colored
from torch.amp import GradScaler
from torch.optim import Optimizer

from lerobot.configs import parser
from lerobot.configs.train import TrainPipelineConfig
from lerobot.datasets.factory import make_dataset, make_train_val_split
from lerobot.datasets.sampler import EpisodeAwareSampler
from lerobot.datasets.utils import cycle
<<<<<<< HEAD
=======
from lerobot.envs.factory import make_env
from lerobot.envs.utils import close_envs
>>>>>>> 664c00b5
from lerobot.optim.factory import make_optimizer_and_scheduler
from lerobot.policies.factory import make_policy, make_pre_post_processors
from lerobot.policies.pretrained import PreTrainedPolicy
from lerobot.policies.utils import get_device_from_parameters
<<<<<<< HEAD
from lerobot.processor import PolicyProcessorPipeline
from lerobot.scripts.eval import eval_policy
=======
from lerobot.scripts.eval import eval_policy_all
>>>>>>> 664c00b5
from lerobot.utils.logging_utils import AverageMeter, MetricsTracker
from lerobot.utils.random_utils import set_seed
from lerobot.utils.train_utils import (
    get_step_checkpoint_dir,
    get_step_identifier,
    load_training_state,
    save_checkpoint,
    update_last_checkpoint,
)
from lerobot.utils.utils import (
    format_big_number,
    get_safe_torch_device,
    has_method,
    init_logging,
)
from lerobot.utils.wandb_utils import WandBLogger


@torch.no_grad()
def compute_val_loss(
    policy: PreTrainedPolicy,
    val_loader: torch.utils.data.DataLoader,
    preprocessor: PolicyProcessorPipeline[dict[str, Any], dict[str, Any]],
    device: torch.device,
    use_amp: bool = False,
) -> float:
    """
    Iterate once over val_loader and return the mean validation loss.

    Args:
        policy: The policy to evaluate.
        val_loader: Dataloader that yields validation batches.
        device: Target device.
        use_amp: Enable AMP evaluation if the model was trained with AMP.

    Returns:
        Mean loss across the entire validation set.
    """
    loss_meter = AverageMeter("val_loss", fmt=":.3f")
    policy.eval()

    with torch.autocast(device_type=device.type) if use_amp else nullcontext():
        for batch in val_loader:
            batch = preprocessor(batch)
            loss, _ = policy.forward(batch)
            batch_size = batch[next(iter(batch))].size(0)
            loss_meter.update(loss.item(), n=batch_size)

    # Restore the training mode
    policy.train()
    return loss_meter.avg


def update_policy(
    train_metrics: MetricsTracker,
    policy: PreTrainedPolicy,
    batch: Any,
    optimizer: Optimizer,
    grad_clip_norm: float,
    grad_scaler: GradScaler,
    lr_scheduler=None,
    use_amp: bool = False,
    lock=None,
) -> tuple[MetricsTracker, dict]:
    """
    Performs a single training step to update the policy's weights.

    This function executes the forward and backward passes, clips gradients, and steps the optimizer and
    learning rate scheduler. It also handles mixed-precision training via a GradScaler.

    Args:
        train_metrics: A MetricsTracker instance to record training statistics.
        policy: The policy model to be trained.
        batch: A batch of training data.
        optimizer: The optimizer used to update the policy's parameters.
        grad_clip_norm: The maximum norm for gradient clipping.
        grad_scaler: The GradScaler for automatic mixed-precision training.
        lr_scheduler: An optional learning rate scheduler.
        use_amp: A boolean indicating whether to use automatic mixed precision.
        lock: An optional lock for thread-safe optimizer updates.

    Returns:
        A tuple containing:
        - The updated MetricsTracker with new statistics for this step.
        - A dictionary of outputs from the policy's forward pass, for logging purposes.
    """
    start_time = time.perf_counter()
    device = get_device_from_parameters(policy)
    policy.train()
    with torch.autocast(device_type=device.type) if use_amp else nullcontext():
        loss, output_dict = policy.forward(batch)
        # TODO(rcadene): policy.unnormalize_outputs(out_dict)
    grad_scaler.scale(loss).backward()

    # Unscale the gradient of the optimizer's assigned params in-place **prior to gradient clipping**.
    grad_scaler.unscale_(optimizer)

    grad_norm = torch.nn.utils.clip_grad_norm_(
        policy.parameters(),
        grad_clip_norm,
        error_if_nonfinite=False,
    )

    # Optimizer's gradients are already unscaled, so scaler.step does not unscale them,
    # although it still skips optimizer.step() if the gradients contain infs or NaNs.
    with lock if lock is not None else nullcontext():
        grad_scaler.step(optimizer)
    # Updates the scale for next iteration.
    grad_scaler.update()

    optimizer.zero_grad()

    # Step through pytorch scheduler at every batch instead of epoch
    if lr_scheduler is not None:
        lr_scheduler.step()

    if has_method(policy, "update"):
        # To possibly update an internal buffer (for instance an Exponential Moving Average like in TDMPC).
        policy.update()

    train_metrics.loss = loss.item()
    train_metrics.grad_norm = grad_norm.item()
    train_metrics.lr = optimizer.param_groups[0]["lr"]
    train_metrics.update_s = time.perf_counter() - start_time
    return train_metrics, output_dict


@parser.wrap()
def train(cfg: TrainPipelineConfig):
    """
    Main function to train a policy.

    This function orchestrates the entire training pipeline, including:
    - Setting up logging, seeding, and device configuration.
    - Creating the dataset, evaluation environment (if applicable), policy, and optimizer.
    - Handling resumption from a checkpoint.
    - Running the main training loop, which involves fetching data batches and calling `update_policy`.
    - Periodically logging metrics, saving model checkpoints, and evaluating the policy.
    - Pushing the final trained model to the Hugging Face Hub if configured.

    Args:
        cfg: A `TrainPipelineConfig` object containing all training configurations.
    """
    cfg.validate()
    logging.info(pformat(cfg.to_dict()))

    if cfg.wandb.enable and cfg.wandb.project:
        wandb_logger = WandBLogger(cfg)
    else:
        wandb_logger = None
        logging.info(colored("Logs will be saved locally.", "yellow", attrs=["bold"]))

    if cfg.seed is not None:
        set_seed(cfg.seed)

    # Check device is available
    device = get_safe_torch_device(cfg.policy.device, log=True)
    torch.backends.cudnn.benchmark = True
    torch.backends.cuda.matmul.allow_tf32 = True

    logging.info("Creating dataset")
    full_dataset = make_dataset(
        dataset_cfg=cfg.dataset,
        policy_cfg=cfg.policy,
        num_workers=cfg.num_workers,
    )
    if cfg.enable_val_loss:
        train_val_split = make_train_val_split(full_dataset, cfg)
        train_dataset, val_dataset = train_val_split.train_dataset, train_val_split.val_dataset
        train_ep_ids = train_val_split.train_ep_ids
    else:
        train_dataset = full_dataset
        val_dataset = None
        train_ep_ids = None

    logging.info("Creating policy")
    policy = make_policy(
        cfg=cfg.policy,
        ds_meta=full_dataset.meta,
    )

    # Create processors - only provide dataset_stats if not resuming from saved processors
    processor_kwargs = {}
    if not (cfg.resume and cfg.policy.pretrained_path):
        # Only provide dataset_stats when not resuming from saved processor state
        processor_kwargs["dataset_stats"] = full_dataset.meta.stats

    if cfg.policy.pretrained_path is not None:
        processor_kwargs["preprocessor_overrides"] = {"device_processor": {"device": device.type}}

    preprocessor, postprocessor = make_pre_post_processors(
        policy_cfg=cfg.policy, pretrained_path=cfg.policy.pretrained_path, **processor_kwargs
    )

    logging.info("Creating optimizer and scheduler")
    optimizer, lr_scheduler = make_optimizer_and_scheduler(cfg, policy)
    grad_scaler = GradScaler(device.type, enabled=cfg.policy.use_amp)

    step = 0  # number of policy updates (forward + backward + optim)

    if cfg.resume:
        step, optimizer, lr_scheduler = load_training_state(cfg.checkpoint_path, optimizer, lr_scheduler)

    num_learnable_params = sum(p.numel() for p in policy.parameters() if p.requires_grad)
    num_total_params = sum(p.numel() for p in policy.parameters())

    logging.info(colored("Output dir:", "yellow", attrs=["bold"]) + f" {cfg.output_dir}")
    if cfg.env is not None:
        logging.info(f"{cfg.env.task=}")
    logging.info(f"{cfg.steps=} ({format_big_number(cfg.steps)})")
    logging.info(f"{full_dataset.num_frames=} ({format_big_number(full_dataset.num_frames)})")
    logging.info(f"{full_dataset.num_episodes=}")
    logging.info(f"{num_learnable_params=} ({format_big_number(num_learnable_params)})")
    logging.info(f"{num_total_params=} ({format_big_number(num_total_params)})")

    # create dataloader for offline training
    if hasattr(cfg.policy, "drop_n_last_frames"):
        shuffle = False
        sampler = EpisodeAwareSampler(
            full_dataset.meta.episodes["dataset_from_index"],
            full_dataset.meta.episodes["dataset_to_index"],
            drop_n_last_frames=cfg.policy.drop_n_last_frames,
            shuffle=True,
        )
    else:
        shuffle = True
        sampler = None

    train_loader = torch.utils.data.DataLoader(
        train_dataset,
        num_workers=cfg.num_workers,
        batch_size=cfg.batch_size,
        shuffle=shuffle and not cfg.dataset.streaming,
        sampler=sampler,
        pin_memory=device.type == "cuda",
        drop_last=False,
        prefetch_factor=2,
    )
    dl_iter = cycle(train_loader)

    if cfg.enable_val_loss:
        val_loader = torch.utils.data.DataLoader(
            val_dataset,
            num_workers=cfg.num_workers,
            batch_size=cfg.batch_size,
            shuffle=False,
            pin_memory=device.type == "cuda",
            drop_last=False,
        )
    if cfg.val_freq is None:
        val_freq = math.ceil(len(train_dataset) / cfg.batch_size)
    else:
        val_freq = cfg.val_freq

    policy.train()

    train_metrics = {
        "loss": AverageMeter("loss", ":.3f"),
        "grad_norm": AverageMeter("grdn", ":.3f"),
        "lr": AverageMeter("lr", ":0.1e"),
        "update_s": AverageMeter("updt_s", ":.3f"),
        "dataloading_s": AverageMeter("data_s", ":.3f"),
    }

    train_tracker = MetricsTracker(
        batch_size   = cfg.batch_size,
        num_frames   = len(train_dataset) if cfg.enable_val_loss else train_dataset.num_frames,
        num_episodes = len(train_ep_ids) if cfg.enable_val_loss else train_dataset.num_episodes,
        metrics      = train_metrics,
        initial_step = step,
    )

    logging.info("Start offline training on a fixed dataset")
    for _ in range(step, cfg.steps):
        start_time = time.perf_counter()
        batch = next(dl_iter)
        batch = preprocessor(batch)
        train_tracker.dataloading_s = time.perf_counter() - start_time

        train_tracker, output_dict = update_policy(
            train_tracker,
            policy,
            batch,
            optimizer,
            cfg.optimizer.grad_clip_norm,
            grad_scaler=grad_scaler,
            lr_scheduler=lr_scheduler,
            use_amp=cfg.policy.use_amp,
        )

        # Note: eval and checkpoint happens *after* the `step`th training update has completed, so we
        # increment `step` here.
        step += 1
        train_tracker.step()
        is_val_step = step > 0 and step % val_freq == 0
        is_log_step = cfg.log_freq > 0 and step % cfg.log_freq == 0
        is_saving_step = step % cfg.save_freq == 0 or step == cfg.steps
        is_eval_step = cfg.eval_freq > 0 and step % cfg.eval_freq == 0

        if cfg.enable_val_loss and is_val_step:
            val_loss = compute_val_loss(
                policy=policy,
                val_loader=val_loader,
                preprocessor=preprocessor,
                device=device,
                use_amp=cfg.policy.use_amp
            )
            logging.info(f"step {step}: Validation loss: {val_loss:.3f}")
            if wandb_logger:
                wandb_logger.log_dict({"loss": val_loss}, step, mode="val")

        if is_log_step:
            logging.info(train_tracker)
            if wandb_logger:
                wandb_log_dict = train_tracker.to_dict()
                if output_dict:
                    wandb_log_dict.update(output_dict)
                wandb_logger.log_dict(wandb_log_dict, step)
            train_tracker.reset_averages()

        if cfg.save_checkpoint and is_saving_step:
            logging.info(f"Checkpoint policy after step {step}")
            checkpoint_dir = get_step_checkpoint_dir(cfg.output_dir, cfg.steps, step)
            save_checkpoint(
                checkpoint_dir, step, cfg, policy, optimizer, lr_scheduler, preprocessor, postprocessor
            )
            update_last_checkpoint(checkpoint_dir)
            if wandb_logger:
                wandb_logger.log_policy(checkpoint_dir)

        if cfg.env and is_eval_step:
            step_id = get_step_identifier(step, cfg.steps)
            logging.info(f"Eval policy at step {step}")
            with (
                torch.no_grad(),
                torch.autocast(device_type=device.type) if cfg.policy.use_amp else nullcontext(),
            ):
<<<<<<< HEAD
                eval_info = eval_policy(
                    env_cfg=cfg.env,
=======
                eval_info = eval_policy_all(
                    envs=eval_env,  # dict[suite][task_id] -> vec_env
>>>>>>> 664c00b5
                    policy=policy,
                    preprocessor=preprocessor,
                    postprocessor=postprocessor,
                    n_episodes=cfg.eval.n_episodes,
                    batch_size=cfg.eval.batch_size,
                    use_async_envs=cfg.eval.use_async_envs,
                    videos_dir=cfg.output_dir / "eval" / f"videos_step_{step_id}",
                    max_episodes_rendered=10,
                    start_seed=cfg.seed,
                    max_parallel_tasks=cfg.env.max_parallel_tasks,
                )
            # overall metrics (suite-agnostic)
            aggregated = eval_info["overall"]

            # optional: per-suite logging
            for suite, suite_info in eval_info.items():
                logging.info("Suite %s aggregated: %s", suite, suite_info)

            # meters/tracker
            eval_metrics = {
                "avg_sum_reward": AverageMeter("∑rwrd", ":.3f"),
                "pc_success": AverageMeter("success", ":.1f"),
                "eval_s": AverageMeter("eval_s", ":.3f"),
            }
            eval_tracker = MetricsTracker(
                cfg.eval.batch_size,
                cfg.eval.n_episodes,
                cfg.eval.n_episodes,
                eval_metrics,
                initial_step=step
            )
            eval_tracker.eval_s = aggregated.pop("eval_s")
            eval_tracker.avg_sum_reward = aggregated.pop("avg_sum_reward")
            eval_tracker.pc_success = aggregated.pop("pc_success")
            if wandb_logger:
                wandb_log_dict = {**eval_tracker.to_dict(), **eval_info}
                wandb_logger.log_dict(wandb_log_dict, step, mode="eval")
                wandb_logger.log_video(eval_info["overall"]["video_paths"][0], step, mode="eval")

<<<<<<< HEAD
=======
    if eval_env:
        close_envs(eval_env)
>>>>>>> 664c00b5
    logging.info("End of training")

    if cfg.policy.push_to_hub:
        policy.push_model_to_hub(cfg)
        preprocessor.push_to_hub(cfg.policy.repo_id)
        postprocessor.push_to_hub(cfg.policy.repo_id)


def main():
    init_logging()
    train()


if __name__ == "__main__":
    main()<|MERGE_RESOLUTION|>--- conflicted
+++ resolved
@@ -30,21 +30,13 @@
 from lerobot.datasets.factory import make_dataset, make_train_val_split
 from lerobot.datasets.sampler import EpisodeAwareSampler
 from lerobot.datasets.utils import cycle
-<<<<<<< HEAD
-=======
 from lerobot.envs.factory import make_env
 from lerobot.envs.utils import close_envs
->>>>>>> 664c00b5
 from lerobot.optim.factory import make_optimizer_and_scheduler
 from lerobot.policies.factory import make_policy, make_pre_post_processors
 from lerobot.policies.pretrained import PreTrainedPolicy
 from lerobot.policies.utils import get_device_from_parameters
-<<<<<<< HEAD
-from lerobot.processor import PolicyProcessorPipeline
-from lerobot.scripts.eval import eval_policy
-=======
 from lerobot.scripts.eval import eval_policy_all
->>>>>>> 664c00b5
 from lerobot.utils.logging_utils import AverageMeter, MetricsTracker
 from lerobot.utils.random_utils import set_seed
 from lerobot.utils.train_utils import (
@@ -220,6 +212,14 @@
         val_dataset = None
         train_ep_ids = None
 
+    # Create environment used for evaluating checkpoints during training on simulation data.
+    # On real-world data, no need to create an environment as evaluations are done outside train.py,
+    # using the eval.py instead, with gym_dora environment and dora-rs.
+    eval_env = None
+    if cfg.eval_freq > 0 and cfg.env is not None:
+        logging.info("Creating env")
+        eval_env = make_env(cfg.env, n_envs=cfg.eval.batch_size, use_async_envs=cfg.eval.use_async_envs)
+
     logging.info("Creating policy")
     policy = make_policy(
         cfg=cfg.policy,
@@ -382,13 +382,8 @@
                 torch.no_grad(),
                 torch.autocast(device_type=device.type) if cfg.policy.use_amp else nullcontext(),
             ):
-<<<<<<< HEAD
-                eval_info = eval_policy(
-                    env_cfg=cfg.env,
-=======
                 eval_info = eval_policy_all(
                     envs=eval_env,  # dict[suite][task_id] -> vec_env
->>>>>>> 664c00b5
                     policy=policy,
                     preprocessor=preprocessor,
                     postprocessor=postprocessor,
@@ -428,11 +423,8 @@
                 wandb_logger.log_dict(wandb_log_dict, step, mode="eval")
                 wandb_logger.log_video(eval_info["overall"]["video_paths"][0], step, mode="eval")
 
-<<<<<<< HEAD
-=======
     if eval_env:
         close_envs(eval_env)
->>>>>>> 664c00b5
     logging.info("End of training")
 
     if cfg.policy.push_to_hub:
