--- conflicted
+++ resolved
@@ -59,11 +59,7 @@
 from functools import partial
 from pathlib import Path
 from pprint import pformat
-<<<<<<< HEAD
-from typing import Any, Callable, Dict, Optional
-=======
-from typing import Any, TypedDict
->>>>>>> 664c00b5
+from typing import Any, Callable, Dict, Optional, TypedDict
 
 import einops
 import gymnasium as gym
@@ -75,7 +71,6 @@
 
 from lerobot.configs import parser
 from lerobot.configs.eval import EvalPipelineConfig
-from lerobot.envs.configs import EnvConfig
 from lerobot.envs.factory import make_env
 from lerobot.envs.utils import (
     add_envs_task,
@@ -247,13 +242,11 @@
 
 
 def eval_policy(
-    env_cfg: EnvConfig,
+    env: gym.vector.VectorEnv,
     policy: PreTrainedPolicy,
     preprocessor: PolicyProcessorPipeline[dict[str, Any], dict[str, Any]],
     postprocessor: PolicyProcessorPipeline[PolicyAction, PolicyAction],
     n_episodes: int,
-    batch_size: int,
-    use_async_envs: bool,
     max_episodes_rendered: int = 0,
     videos_dir: Path | None = None,
     live_vis: bool = False,
@@ -290,7 +283,7 @@
 
     # Determine how many batched rollouts we need to get n_episodes. Note that if n_episodes is not evenly
     # divisible by batch_size we end up discarding some data in the last batch.
-    n_batches = n_episodes // batch_size + int((n_episodes % batch_size) != 0)
+    n_batches = n_episodes // env.num_envs + int((n_episodes % env.num_envs) != 0)
 
     # Keep track of some metrics.
     sum_rewards = []
@@ -346,16 +339,8 @@
             seeds = None
         else:
             seeds = range(
-                start_seed + (batch_ix * batch_size), start_seed + ((batch_ix + 1) * batch_size)
+                start_seed + (batch_ix * env.num_envs), start_seed + ((batch_ix + 1) * env.num_envs)
             )
-
-        logging.info("Making environment.")
-        env = make_env(
-            cfg=env_cfg,
-            n_envs=batch_size,
-            use_async_envs=use_async_envs,
-            seeds=seeds,
-        )
 
         camera_names: list[str] | None = getattr(env.envs[0], "camera_names", None)
         # Cache frames for rendering videos. Each item will be (b, h, w, c), and the list indexes the rollout
@@ -579,12 +564,8 @@
 
     logging.info(colored("Output dir:", "yellow", attrs=["bold"]) + f" {cfg.output_dir}")
 
-<<<<<<< HEAD
-    cfg.output_dir.mkdir(parents=True, exist_ok=True)
-=======
     logging.info("Making environment.")
     envs = make_env(cfg.env, n_envs=cfg.eval.batch_size, use_async_envs=cfg.eval.use_async_envs)
->>>>>>> 664c00b5
 
     logging.info("Making policy.")
 
@@ -601,13 +582,8 @@
         preprocessor_overrides={"device_processor": {"device": str(policy.config.device)}},
     )
     with torch.no_grad(), torch.autocast(device_type=device.type) if cfg.policy.use_amp else nullcontext():
-<<<<<<< HEAD
-        info = eval_policy(
-            env_cfg=cfg.env,
-=======
         info = eval_policy_all(
             envs=envs,
->>>>>>> 664c00b5
             policy=policy,
             preprocessor=preprocessor,
             postprocessor=postprocessor,
