--- conflicted
+++ resolved
@@ -44,13 +44,9 @@
     BackwardCompatibilityError,
     ForwardCompatibilityError,
 )
-<<<<<<< HEAD
 from lerobot.envs.libero import get_task_instruction
-from lerobot.utils.utils import is_valid_numpy_dtype_string
-=======
 from lerobot.utils.constants import ACTION, OBS_ENV_STATE, OBS_STR
 from lerobot.utils.utils import SuppressProgressBars, is_valid_numpy_dtype_string
->>>>>>> 56b43cc8
 
 DEFAULT_CHUNK_SIZE = 1000  # Max number of files per chunk
 DEFAULT_DATA_FILE_SIZE_IN_MB = 100  # Max size per file
