--- conflicted
+++ resolved
@@ -22,12 +22,6 @@
 - Check consistency between these new stats and the old ones.
 - Remove the deprecated `stats.json`.
 - Update codebase_version in `info.json`.
-<<<<<<< HEAD
-
-By default this does not push to the Hub; use --push-to-hub to enable pushing:
-    python src/lerobot/datasets/v30/convert_dataset_v21_to_v30.py \
-        --repo-id=lerobot/pusht --push-to-hub
-=======
 - Push this new version to the hub on the 'main' branch and tags it with "v3.0".
 
 Usage:
@@ -46,7 +40,6 @@
     --push-to-hub=false
 ```
 
->>>>>>> 56b43cc8
 """
 
 import argparse
@@ -456,13 +449,9 @@
     branch: str | None = None,
     data_file_size_in_mb: int | None = None,
     video_file_size_in_mb: int | None = None,
-<<<<<<< HEAD
-    push_to_hub: bool = False,  # <-- default: local-only
-=======
     root: str | Path | None = None,
     push_to_hub: bool = True,
     force_conversion: bool = False,
->>>>>>> 56b43cc8
 ):
     if data_file_size_in_mb is None:
         data_file_size_in_mb = DEFAULT_DATA_FILE_SIZE_IN_MB
@@ -520,10 +509,7 @@
             hub_api.delete_tag(repo_id, tag=CODEBASE_VERSION, repo_type="dataset")
         except HTTPError as e:
             print(f"tag={CODEBASE_VERSION} probably doesn't exist. Skipping exception ({e})")
-<<<<<<< HEAD
-=======
             pass
->>>>>>> 56b43cc8
         hub_api.delete_files(
             delete_patterns=["data/chunk*/episode_*", "meta/*.jsonl", "videos/chunk*"],
             repo_id=repo_id,
@@ -531,10 +517,6 @@
             repo_type="dataset",
         )
         hub_api.create_tag(repo_id, tag=CODEBASE_VERSION, revision=branch, repo_type="dataset")
-<<<<<<< HEAD
-=======
-
->>>>>>> 56b43cc8
         LeRobotDataset(repo_id).push_to_hub()
 
 
@@ -567,11 +549,6 @@
         help="File size in MB. Defaults to 100 for data and 500 for videos.",
     )
     parser.add_argument(
-<<<<<<< HEAD
-        "--push-to-hub",
-        action="store_true",
-        help="If set, modify/push changes to the Hub; otherwise convert locally only.",
-=======
         "--root",
         type=str,
         default=None,
@@ -587,7 +564,6 @@
         "--force-conversion",
         action="store_true",
         help="Force conversion even if the dataset already has a v3.0 version.",
->>>>>>> 56b43cc8
     )
 
     args = parser.parse_args()
