#!/usr/bin/env python

# Copyright 2024 The HuggingFace Inc. team. All rights reserved.
#
# Licensed under the Apache License, Version 2.0 (the "License");
# you may not use this file except in compliance with the License.
# You may obtain a copy of the License at
#
#     http://www.apache.org/licenses/LICENSE-2.0
#
# Unless required by applicable law or agreed to in writing, software
# distributed under the License is distributed on an "AS IS" BASIS,
# WITHOUT WARRANTIES OR CONDITIONS OF ANY KIND, either express or implied.
# See the License for the specific language governing permissions and
# limitations under the License.
import importlib.util
import os
import warnings
from collections.abc import Mapping, Sequence
from functools import singledispatch
from typing import Any

import einops
import gymnasium as gym
import numpy as np
import torch
from huggingface_hub import hf_hub_download, snapshot_download
from torch import Tensor

from lerobot.configs.types import FeatureType, PolicyFeature
from lerobot.envs.configs import EnvConfig
from lerobot.utils.constants import OBS_ENV_STATE, OBS_IMAGE, OBS_IMAGES, OBS_STATE, OBS_STR
from lerobot.utils.utils import get_channel_first_image_shape


def _convert_nested_dict(d):
    result = {}
    for k, v in d.items():
        if isinstance(v, dict):
            result[k] = _convert_nested_dict(v)
        elif isinstance(v, np.ndarray):
            result[k] = torch.from_numpy(v)
        else:
            result[k] = v
    return result


def preprocess_observation(observations: dict[str, np.ndarray]) -> dict[str, Tensor]:
    # TODO(aliberts, rcadene): refactor this to use features from the environment (no hardcoding)
    """Convert environment observation to LeRobot format observation.
    Args:
        observation: Dictionary of observation batches from a Gym vector environment.
    Returns:
        Dictionary of observation batches with keys renamed to LeRobot format and values as tensors.
    """
    def ensure_batch(x: np.ndarray) -> np.ndarray:
        # If it's a single-env image (H,W,C) or state vector (D,), turn it into (1,H,W,C) or (1,D)
        if x.ndim == 3 or x.ndim == 1:
            return x[None]
        return x

    return_observations: dict[str, Tensor] = {}

    if "pixels" in observations:
        if isinstance(observations["pixels"], dict):
<<<<<<< HEAD
            imgs = {}
            for key, img in observations["pixels"].items():
                # Replace "_" with "." in feature keys
                converted_key = key.replace("_", ".")
                imgs[f"observation.images.{converted_key}"] = ensure_batch(img)
        else:
            imgs = {"observation.image": ensure_batch(observations["pixels"])}

        for imgkey, img in imgs.items():
            # TODO(aliberts, rcadene): use transforms.ToTensor()?
            img = torch.from_numpy(img.copy())
=======
            imgs = {f"{OBS_IMAGES}.{key}": img for key, img in observations["pixels"].items()}
        else:
            imgs = {OBS_IMAGE: observations["pixels"]}

        for imgkey, img in imgs.items():
            # TODO(aliberts, rcadene): use transforms.ToTensor()?
            img_tensor = torch.from_numpy(img)
>>>>>>> 56b43cc8

            # When preprocessing observations in a non-vectorized environment, we need to add a batch dimension.
            # This is the case for human-in-the-loop RL where there is only one environment.
            if img_tensor.ndim == 3:
                img_tensor = img_tensor.unsqueeze(0)
            # sanity check that images are channel last
            _, h, w, c = img_tensor.shape
            assert c < h and c < w, f"expect channel last images, but instead got {img_tensor.shape=}"

            # sanity check that images are uint8
            assert img_tensor.dtype == torch.uint8, f"expect torch.uint8, but instead {img_tensor.dtype=}"

            # convert to channel first of type float32 in range [0,1]
            img_tensor = einops.rearrange(img_tensor, "b h w c -> b c h w").contiguous()
            img_tensor = img_tensor.type(torch.float32)
            img_tensor /= 255

            return_observations[imgkey] = img_tensor

    if "environment_state" in observations:
        env_state = torch.from_numpy(observations["environment_state"]).float()
        if env_state.dim() == 1:
            env_state = env_state.unsqueeze(0)

        return_observations[OBS_ENV_STATE] = env_state

    if "agent_pos" in observations:
        agent_pos = torch.from_numpy(observations["agent_pos"]).float()
        if agent_pos.dim() == 1:
            agent_pos = agent_pos.unsqueeze(0)
        return_observations[OBS_STATE] = agent_pos

    if "robot_state" in observations:
        return_observations[f"{OBS_STR}.robot_state"] = _convert_nested_dict(observations["robot_state"])
    return return_observations


def env_to_policy_features(env_cfg: EnvConfig) -> dict[str, PolicyFeature]:
    # TODO(aliberts, rcadene): remove this hardcoding of keys and just use the nested keys as is
    # (need to also refactor preprocess_observation and externalize normalization from policies)
    policy_features = {}
    for key, ft in env_cfg.features.items():
        if ft.type is FeatureType.VISUAL:
            if len(ft.shape) != 3:
                raise ValueError(f"Number of dimensions of {key} != 3 (shape={ft.shape})")

            shape = get_channel_first_image_shape(ft.shape)
            feature = PolicyFeature(type=ft.type, shape=shape)
        else:
            feature = ft

        policy_key = env_cfg.features_map[key]
        policy_features[policy_key] = feature

    return policy_features


def are_all_envs_same_type(env: gym.vector.VectorEnv) -> bool:
    first_type = type(env.envs[0])  # Get type of first env
    return all(type(e) is first_type for e in env.envs)  # Fast type check


def check_env_attributes_and_types(env: gym.vector.VectorEnv) -> None:
    with warnings.catch_warnings():
        warnings.simplefilter("once", UserWarning)  # Apply filter only in this function

        if hasattr(env, "unwrapped"):
            base_env = env.unwrapped
        elif hasattr(env, "envs") and hasattr(env.envs[0], "unwrapped"):
            base_env = env.envs[0].unwrapped
        else:
            base_env = env

        if not (hasattr(base_env, "task_description") and hasattr(base_env, "task")):
            warnings.warn(
                "The environment does not have 'task_description' and/or 'task'. "
                "Some policies require these features.",
                UserWarning,
                stacklevel=2,
            )
        if not are_all_envs_same_type(env):
            warnings.warn(
                "The environments have different types. Make sure you infer the right task from each environment. Empty task will be passed instead.",
                UserWarning,
                stacklevel=2,
            )


def add_envs_task(env: gym.Env | gym.vector.VectorEnv, observation: dict[str, Any]) -> dict[str, Any]:
    """Adds task feature to the observation dict."""
    def _get_task_from_single_env(env: gym.Env) -> str | list[str] | None:
        for name in ("task_description", "task"):
            if hasattr(env, name):
                task_result = getattr(env, name)
                return task_result() if callable(task_result) else task_result
        return None

    def _get_task_from_vector_env(env: gym.vector.VectorEnv) -> list[str] | None:
        # Check attribute on first sub-env to avoid calling missing method
        for name in ("task_description", "task"):
            if hasattr(env.envs[0], name):
                result = env.call(name)
                return result
        return None

    if isinstance(env, gym.vector.VectorEnv):
        batch_size = env.num_envs
        task_result = _get_task_from_vector_env(env)
    else:
        batch_size = 1
        task_result = _get_task_from_single_env(env)

    if task_result is not None:
        if isinstance(task_result, str):
            task_result = [task_result] * batch_size

        if isinstance(task_result, tuple):
            task_result = list(task_result)

        if not isinstance(task_result, list) or len(task_result) != batch_size:
            raise ValueError(
                f"Expected task_description to return a list of length {batch_size}, got {task_result} of type {type(task_result)}"
            )
        if not all(isinstance(item, str) for item in task_result):
            raise TypeError("All items in task_description result must be strings")

        observation["task"] = task_result
    else:
        observation["task"] = [""] * batch_size

    return observation


def _close_single_env(env: Any) -> None:
    try:
        env.close()
    except Exception as exc:
        print(f"Exception while closing env {env}: {exc}")


@singledispatch
def close_envs(obj: Any) -> None:
    """Default: raise if the type is not recognized."""
    raise NotImplementedError(f"close_envs not implemented for type {type(obj).__name__}")


@close_envs.register
def _(env: Mapping) -> None:
    for v in env.values():
        if isinstance(v, Mapping):
            close_envs(v)
        elif hasattr(v, "close"):
            _close_single_env(v)


@close_envs.register
def _(envs: Sequence) -> None:
    if isinstance(envs, (str | bytes)):
        return
    for v in envs:
        if isinstance(v, Mapping) or isinstance(v, Sequence) and not isinstance(v, (str | bytes)):
            close_envs(v)
        elif hasattr(v, "close"):
            _close_single_env(v)


@close_envs.register
def _(env: gym.Env) -> None:
    _close_single_env(env)


# helper to safely load a python file as a module
def _load_module_from_path(path: str, module_name: str | None = None):
    module_name = module_name or f"hub_env_{os.path.basename(path).replace('.', '_')}"
    spec = importlib.util.spec_from_file_location(module_name, path)
    if spec is None:
        raise ImportError(f"Could not load module spec for {module_name} from {path}")
    module = importlib.util.module_from_spec(spec)
    spec.loader.exec_module(module)  # type: ignore
    return module


# helper to parse hub string (supports "user/repo", "user/repo@rev", optional path)
# examples:
#   "user/repo" -> will look for env.py at repo root
#   "user/repo@main:envs/my_env.py" -> explicit revision and path
def _parse_hub_url(hub_uri: str):
    # very small parser: [repo_id][@revision][:path]
    # repo_id is required (user/repo or org/repo)
    revision = None
    file_path = "env.py"
    if "@" in hub_uri:
        repo_and_rev, *rest = hub_uri.split(":", 1)
        repo_id, rev = repo_and_rev.split("@", 1)
        revision = rev
        if rest:
            file_path = rest[0]
    else:
        repo_id, *rest = hub_uri.split(":", 1)
        if rest:
            file_path = rest[0]
    return repo_id, revision, file_path


def _download_hub_file(
    cfg_str: str,
    trust_remote_code: bool,
    hub_cache_dir: str | None,
) -> tuple[str, str, str, str]:
    """
    Parse `cfg_str` (hub URL), enforce `trust_remote_code`, and return
    (repo_id, file_path, local_file, revision).
    """
    if not trust_remote_code:
        raise RuntimeError(
            f"Refusing to execute remote code from the Hub for '{cfg_str}'. "
            "Executing hub env modules runs arbitrary Python code from third-party repositories. "
            "If you trust this repo and understand the risks, call `make_env(..., trust_remote_code=True)` "
            "and prefer pinning to a specific revision: 'user/repo@<commit-hash>:env.py'."
        )

    repo_id, revision, file_path = _parse_hub_url(cfg_str)

    try:
        local_file = hf_hub_download(
            repo_id=repo_id, filename=file_path, revision=revision, cache_dir=hub_cache_dir
        )
    except Exception as e:
        # fallback to snapshot download
        snapshot_dir = snapshot_download(repo_id=repo_id, revision=revision, cache_dir=hub_cache_dir)
        local_file = os.path.join(snapshot_dir, file_path)
        if not os.path.exists(local_file):
            raise FileNotFoundError(
                f"Could not find {file_path} in repository {repo_id}@{revision or 'main'}"
            ) from e

    return repo_id, file_path, local_file, revision


def _import_hub_module(local_file: str, repo_id: str) -> Any:
    """
    Import the downloaded file as a module and surface helpful import error messages.
    """
    module_name = f"hub_env_{repo_id.replace('/', '_')}"
    try:
        module = _load_module_from_path(local_file, module_name=module_name)
    except ModuleNotFoundError as e:
        missing = getattr(e, "name", None) or str(e)
        raise ModuleNotFoundError(
            f"Hub env '{repo_id}:{os.path.basename(local_file)}' failed to import because the dependency "
            f"'{missing}' is not installed locally.\n\n"
        ) from e
    except ImportError as e:
        raise ImportError(
            f"Failed to load hub env module '{repo_id}:{os.path.basename(local_file)}'. Import error: {e}\n\n"
        ) from e
    return module


def _call_make_env(module: Any, n_envs: int, use_async_envs: bool) -> Any:
    """
    Ensure module exposes make_env and call it.
    """
    if not hasattr(module, "make_env"):
        raise AttributeError(
            f"The hub module {getattr(module, '__name__', 'hub_module')} must expose `make_env(n_envs=int, use_async_envs=bool)`."
        )
    entry_fn = module.make_env
    return entry_fn(n_envs=n_envs, use_async_envs=use_async_envs)


def _normalize_hub_result(result: Any) -> dict[str, dict[int, gym.vector.VectorEnv]]:
    """
    Normalize possible return types from hub `make_env` into the mapping:
      { suite_name: { task_id: vector_env } }
    Accepts:
      - dict (assumed already correct)
      - gym.vector.VectorEnv
      - gym.Env (will be wrapped into SyncVectorEnv)
    """
    if isinstance(result, dict):
        return result

    # VectorEnv: use its spec.id if available
    if isinstance(result, gym.vector.VectorEnv):
        suite_name = getattr(result, "spec", None) and getattr(result.spec, "id", None) or "hub_env"
        return {suite_name: {0: result}}

    # Single Env: wrap into SyncVectorEnv
    if isinstance(result, gym.Env):
        vec = gym.vector.SyncVectorEnv([lambda: result])
        suite_name = getattr(result, "spec", None) and getattr(result.spec, "id", None) or "hub_env"
        return {suite_name: {0: vec}}

    raise ValueError(
        "Hub `make_env` must return either a mapping {suite: {task_id: vec_env}}, "
        "a gym.vector.VectorEnv, or a single gym.Env."
    )<|MERGE_RESOLUTION|>--- conflicted
+++ resolved
@@ -63,19 +63,6 @@
 
     if "pixels" in observations:
         if isinstance(observations["pixels"], dict):
-<<<<<<< HEAD
-            imgs = {}
-            for key, img in observations["pixels"].items():
-                # Replace "_" with "." in feature keys
-                converted_key = key.replace("_", ".")
-                imgs[f"observation.images.{converted_key}"] = ensure_batch(img)
-        else:
-            imgs = {"observation.image": ensure_batch(observations["pixels"])}
-
-        for imgkey, img in imgs.items():
-            # TODO(aliberts, rcadene): use transforms.ToTensor()?
-            img = torch.from_numpy(img.copy())
-=======
             imgs = {f"{OBS_IMAGES}.{key}": img for key, img in observations["pixels"].items()}
         else:
             imgs = {OBS_IMAGE: observations["pixels"]}
@@ -83,7 +70,6 @@
         for imgkey, img in imgs.items():
             # TODO(aliberts, rcadene): use transforms.ToTensor()?
             img_tensor = torch.from_numpy(img)
->>>>>>> 56b43cc8
 
             # When preprocessing observations in a non-vectorized environment, we need to add a batch dimension.
             # This is the case for human-in-the-loop RL where there is only one environment.
