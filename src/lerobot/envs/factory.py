--- conflicted
+++ resolved
@@ -14,11 +14,8 @@
 # See the License for the specific language governing permissions and
 # limitations under the License.
 import importlib
-<<<<<<< HEAD
-from typing import Callable, Dict, Literal
-=======
-from typing import Any
->>>>>>> 56b43cc8
+from collections.abc import Callable
+from typing import Any, Literal
 
 import gymnasium as gym
 from gymnasium.envs.registration import registry as gym_registry
@@ -134,17 +131,11 @@
 
 
 def make_env(
-<<<<<<< HEAD
-    cfg: EnvConfig,
-    n_envs: int = 1,
-    use_async_envs: bool = False,
-=======
     cfg: EnvConfig | str,
     n_envs: int = 1,
     use_async_envs: bool = False,
     hub_cache_dir: str | None = None,
     trust_remote_code: bool = False,
->>>>>>> 56b43cc8
 ) -> dict[str, dict[int, gym.vector.VectorEnv]]:
     """Makes a gym vector environment according to the config or Hub reference.
 
@@ -203,29 +194,12 @@
             init_states=cfg.init_states,
             gym_kwargs=cfg.gym_kwargs,
             env_cls=env_cls,
-<<<<<<< HEAD
             ood=cfg.ood,
-=======
-            control_mode=cfg.control_mode,
-            episode_length=cfg.episode_length,
->>>>>>> 56b43cc8
         )
+
     elif "metaworld" in cfg.type:
         from lerobot.envs.metaworld import create_metaworld_envs
 
-<<<<<<< HEAD
-    env_fn = build_env_factory(cfg=cfg)
-    vec = env_cls([env_fn for _ in range(n_envs)])
-
-    # normalize to {suite: {task_id: vec_env}} for consistency
-    suite_name = cfg.type  # e.g., "pusht", "aloha"
-    return {suite_name: {0: vec}}
-
-
-def build_env_for_domain(cfg: EnvConfig, domain: Literal["id", "ood"]) -> Dict[str, Dict[int, gym.Env]]:
-    """
-    Build a single environment mapping for the given evaluation domain.
-=======
         if cfg.task is None:
             raise ValueError("MetaWorld requires a task to be specified")
 
@@ -255,7 +229,15 @@
         return gym.make(cfg.gym_id, disable_env_checker=cfg.disable_env_checker, **(cfg.gym_kwargs or {}))
 
     vec = env_cls([_make_one for _ in range(n_envs)], autoreset_mode=gym.vector.AutoresetMode.SAME_STEP)
->>>>>>> 56b43cc8
+
+    # normalize to {suite: {task_id: vec_env}} for consistency
+    suite_name = cfg.type  # e.g., "pusht", "aloha"
+    return {suite_name: {0: vec}}
+
+
+def build_env_for_domain(cfg: EnvConfig, domain: Literal["id", "ood"]) -> dict[str, dict[int, gym.Env]]:
+    """
+    Build a single environment mapping for the given evaluation domain.
 
     Args:
         cfg: Base environment configuration.
