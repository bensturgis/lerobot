#!/usr/bin/env python

# Copyright 2025 The HuggingFace Inc. team. All rights reserved.
#
# Licensed under the Apache License, Version 2.0 (the "License");
# you may not use this file except in compliance with the License.
# You may obtain a copy of the License at
#
#     http://www.apache.org/licenses/LICENSE-2.0
#
# Unless required by applicable law or agreed to in writing, software
# distributed under the License is distributed on an "AS IS" BASIS,
# WITHOUT WARRANTIES OR CONDITIONS OF ANY KIND, either express or implied.
# See the License for the specific language governing permissions and
# limitations under the License.
from __future__ import annotations

import os
from collections import defaultdict
from collections.abc import Callable, Iterable, Mapping, Sequence
from functools import partial
from pathlib import Path
from typing import Any

import gymnasium as gym
import numpy as np
import torch
from gymnasium import spaces
from libero.libero import benchmark, get_libero_path
from libero.libero.envs import OffScreenRenderEnv

from .configs import BddlSwapOODConfig, OODConfig


def _parse_camera_names(camera_name: str | Sequence[str]) -> list[str]:
    """Normalize camera_name into a non-empty list of strings."""
    if isinstance(camera_name, str):
        cams = [c.strip() for c in camera_name.split(",") if c.strip()]
    elif isinstance(camera_name, (list | tuple)):
        cams = [str(c).strip() for c in camera_name if str(c).strip()]
    else:
        raise TypeError(f"camera_name must be str or sequence[str], got {type(camera_name).__name__}")
    if not cams:
        raise ValueError("camera_name resolved to an empty list.")
    return cams


def _get_suite(name: str) -> benchmark.Benchmark:
    """Instantiate a LIBERO suite by name with clear validation."""
    bench = benchmark.get_benchmark_dict()
    if name not in bench:
        raise ValueError(f"Unknown LIBERO suite '{name}'. Available: {', '.join(sorted(bench.keys()))}")
    suite = bench[name]()
    if not getattr(suite, "tasks", None):
        raise ValueError(f"Suite '{name}' has no tasks.")
    return suite


def _select_task_ids(total_tasks: int, task_ids: Iterable[int] | None) -> list[int]:
    """Validate/normalize task ids. If None → all tasks."""
    if task_ids is None:
        return list(range(total_tasks))
    ids = sorted({int(t) for t in task_ids})
    for t in ids:
        if t < 0 or t >= total_tasks:
            raise ValueError(f"task_id {t} out of range [0, {total_tasks - 1}].")
    return ids


def get_task_init_states(task_suite: Any, i: int) -> np.ndarray:
    init_states_path = (
        Path(get_libero_path("init_states"))
        / task_suite.tasks[i].problem_folder
        / task_suite.tasks[i].init_states_file
    )
    init_states = torch.load(init_states_path, weights_only=False)  # nosec B614
    return init_states


def get_task_instruction(task_group: str, task_id: int) -> str:
    """Get the language instruction for task_id in the given task_group suite."""
    bench = benchmark.get_benchmark_dict()
    if task_group not in bench:
        raise ValueError(f"Unknown suite '{task_group}'. Available: {sorted(bench.keys())}")
    suite = bench[task_group]()            # e.g. "libero_10", "libero_90", "libero_goal", ...
    if not (0 <= task_id < len(suite.tasks)):
        raise ValueError(f"task_id {task_id} out of range [0, {len(suite.tasks)-1}]")
    return suite.get_task(task_id).language


def get_libero_dummy_action():
    """Get dummy/no-op action, used to roll out the simulation while the robot does nothing."""
    return [0, 0, 0, 0, 0, 0, -1]


ACTION_DIM = 7
ACTION_LOW = -1.0
ACTION_HIGH = 1.0
TASK_SUITE_MAX_STEPS: dict[str, int] = {
    "libero_spatial": 280,  # longest training demo has 193 steps
    "libero_object": 280,  # longest training demo has 254 steps
    "libero_goal": 300,  # longest training demo has 270 steps
    "libero_10": 520,  # longest training demo has 505 steps
    "libero_90": 400,  # longest training demo has 373 steps
}


class LiberoEnv(gym.Env):
    metadata = {"render_modes": ["rgb_array"], "render_fps": 80}

    def __init__(
        self,
        task_suite: Any,
        task_id: int,
        task_suite_name: str,
<<<<<<< HEAD
        bddl_path: str | None = None,
=======
        episode_length: int | None = None,
>>>>>>> 56b43cc8
        camera_name: str | Sequence[str] = "agentview_image,robot0_eye_in_hand_image",
        obs_type: str = "pixels",
        render_mode: str = "rgb_array",
        observation_width: int = 256,
        observation_height: int = 256,
        visualization_width: int = 640,
        visualization_height: int = 480,
        init_states: bool = True,
        episode_index: int = 0,
        camera_name_mapping: dict[str, str] | None = None,
        num_steps_wait: int = 10,
        control_mode: str = "relative",
    ):
        super().__init__()
        self.task_id = task_id
        self.obs_type = obs_type
        self.render_mode = render_mode
        self.observation_width = observation_width
        self.observation_height = observation_height
        self.visualization_width = visualization_width
        self.visualization_height = visualization_height
        self.init_states = init_states
        self.camera_name = _parse_camera_names(
            camera_name
        )  # agentview_image (main) or robot0_eye_in_hand_image (wrist)

        # Map raw camera names to "image1" and "image2".
        # The preprocessing step `preprocess_observation` will then prefix these with `.images.*`,
        # following the LeRobot convention (e.g., `observation.images.image`, `observation.images.image2`).
        # This ensures the policy consistently receives observations in the
        # expected format regardless of the original camera naming.
        if camera_name_mapping is None:
            camera_name_mapping = {
                "agentview_image": "image",
                "robot0_eye_in_hand_image": "image2",
            }
        self.camera_name_mapping = camera_name_mapping
        self.num_steps_wait = num_steps_wait
        self.episode_index = episode_index
        self.episode_length = episode_length
        # Load once and keep
        self._init_states = get_task_init_states(task_suite, self.task_id) if self.init_states else None
        self._init_state_id = self.episode_index  # tie each sub-env to a fixed init state

        self.bddl_path = bddl_path
        self._env = self._make_envs_task(task_suite, self.task_id)
        default_steps = 500
<<<<<<< HEAD
        self._max_episode_steps = TASK_SUITE_MAX_STEPS.get(task_suite_name, default_steps)
        self._namespace = "gym_libero"

=======
        self._max_episode_steps = (
            TASK_SUITE_MAX_STEPS.get(task_suite_name, default_steps)
            if self.episode_length is None
            else self.episode_length
        )
        self.control_mode = control_mode
>>>>>>> 56b43cc8
        images = {}
        for cam in self.camera_name:
            images[self.camera_name_mapping[cam]] = spaces.Box(
                low=0,
                high=255,
                shape=(self.observation_height, self.observation_width, 3),
                dtype=np.uint8,
            )

        if self.obs_type == "state":
            raise NotImplementedError(
                "The 'state' observation type is not supported in LiberoEnv. "
                "Please switch to an image-based obs_type (e.g. 'pixels', 'pixels_agent_pos')."
            )

        elif self.obs_type == "pixels":
            self.observation_space = spaces.Dict(
                {
                    "pixels": spaces.Dict(images),
                }
            )
        elif self.obs_type == "pixels_agent_pos":
            self.observation_space = spaces.Dict(
                {
                    "pixels": spaces.Dict(images),
                    "robot_state": spaces.Dict(
                        {
                            "eef": spaces.Dict(
                                {
                                    "pos": spaces.Box(low=-np.inf, high=np.inf, shape=(3,), dtype=np.float64),
                                    "quat": spaces.Box(
                                        low=-np.inf, high=np.inf, shape=(4,), dtype=np.float64
                                    ),
                                    "mat": spaces.Box(
                                        low=-np.inf, high=np.inf, shape=(3, 3), dtype=np.float64
                                    ),
                                }
                            ),
                            "gripper": spaces.Dict(
                                {
                                    "qpos": spaces.Box(
                                        low=-np.inf, high=np.inf, shape=(2,), dtype=np.float64
                                    ),
                                    "qvel": spaces.Box(
                                        low=-np.inf, high=np.inf, shape=(2,), dtype=np.float64
                                    ),
                                }
                            ),
                            "joints": spaces.Dict(
                                {
                                    "pos": spaces.Box(low=-np.inf, high=np.inf, shape=(7,), dtype=np.float64),
                                    "vel": spaces.Box(low=-np.inf, high=np.inf, shape=(7,), dtype=np.float64),
                                }
                            ),
                        }
                    ),
                }
            )

        self.action_space = spaces.Box(
            low=ACTION_LOW, high=ACTION_HIGH, shape=(ACTION_DIM,), dtype=np.float32
        )

    def render(self):
        raw_obs = self._env.env._get_observations()
        image = self._format_raw_obs(raw_obs)["pixels"]["image"]
        image = image[::-1, ::-1]  # flip both H and W for visualization
        return image

    def _make_envs_task(self, task_suite: Any, task_id: int = 0):
        task = task_suite.get_task(task_id)
        self.task = task.name
        self.task_description = task.language
        if self.bddl_path:
            task_bddl_file = self.bddl_path
        else:
            task_bddl_file = os.path.join(get_libero_path("bddl_files"), task.problem_folder, task.bddl_file)

        env_args = {
            "bddl_file_name": task_bddl_file,
            "camera_heights": self.observation_height,
            "camera_widths": self.observation_width,
        }
        env = OffScreenRenderEnv(**env_args)
        env.reset()
        return env

    def _format_raw_obs(self, raw_obs: dict[str, Any]) -> dict[str, Any]:
        images = {}
        for camera_name in self.camera_name:
            image = raw_obs[camera_name]
            images[self.camera_name_mapping[camera_name]] = image

        eef_pos = raw_obs.get("robot0_eef_pos")
        eef_quat = raw_obs.get("robot0_eef_quat")

        # rotation matrix from controller
        eef_mat = self._env.robots[0].controller.ee_ori_mat if eef_pos is not None else None
        gripper_qpos = raw_obs.get("robot0_gripper_qpos")
        gripper_qvel = raw_obs.get("robot0_gripper_qvel")
        joint_pos = raw_obs.get("robot0_joint_pos")
        joint_vel = raw_obs.get("robot0_joint_vel")
        obs = {
            "pixels": images,
            "robot_state": {
                "eef": {
                    "pos": eef_pos,  # (3,)
                    "quat": eef_quat,  # (4,)
                    "mat": eef_mat,  # (3, 3)
                },
                "gripper": {
                    "qpos": gripper_qpos,  # (2,)
                    "qvel": gripper_qvel,  # (2,)
                },
                "joints": {
                    "pos": joint_pos,  # (7,)
                    "vel": joint_vel,  # (7,)
                },
            },
        }
        if self.obs_type == "pixels":
            return {"pixels": images.copy()}

        if self.obs_type == "pixels_agent_pos":
            # Validate required fields are present
            if eef_pos is None or eef_quat is None or gripper_qpos is None:
                raise ValueError(
                    f"Missing required robot state fields in raw observation. "
                    f"Got eef_pos={eef_pos is not None}, eef_quat={eef_quat is not None}, "
                    f"gripper_qpos={gripper_qpos is not None}"
                )
            return obs

        raise NotImplementedError(
            f"The observation type '{self.obs_type}' is not supported in LiberoEnv. "
            "Please switch to an image-based obs_type (e.g. 'pixels', 'pixels_agent_pos')."
        )

    def reset(self, seed=None, **kwargs):
        super().reset(seed=seed)
        self._env.seed(seed)
        if self.init_states and self._init_states is not None:
            self._env.set_init_state(self._init_states[self._init_state_id])
        raw_obs = self._env.reset()

        # After reset, objects may be unstable (slightly floating, intersecting, etc.).
        # Step the simulator with a no-op action for a few frames so everything settles.
        # Increasing this value can improve determinism and reproducibility across resets.
        for _ in range(self.num_steps_wait):
            raw_obs, _, _, _ = self._env.step(get_libero_dummy_action())

        if self.control_mode == "absolute":
            for robot in self._env.robots:
                robot.controller.use_delta = False
        elif self.control_mode == "relative":
            for robot in self._env.robots:
                robot.controller.use_delta = True
        else:
            raise ValueError(f"Invalid control mode: {self.control_mode}")
        observation = self._format_raw_obs(raw_obs)
        info = {"is_success": False}
        return observation, info

    def step(self, action: np.ndarray) -> tuple[dict[str, Any], float, bool, bool, dict[str, Any]]:
        if action.ndim != 1:
            raise ValueError(
                f"Expected action to be 1-D (shape (action_dim,)), "
                f"but got shape {action.shape} with ndim={action.ndim}"
            )
        raw_obs, reward, done, info = self._env.step(action)

        is_success = self._env.check_success()
        terminated = done or is_success
        info.update(
            {
                "task": self.task,
                "task_id": self.task_id,
                "done": done,
                "is_success": is_success,
            }
        )
        observation = self._format_raw_obs(raw_obs)
        if terminated:
            info["final_info"] = {
                "task": self.task,
                "task_id": self.task_id,
                "done": bool(done),
                "is_success": bool(is_success),
            }
            self.reset()
        truncated = False
        return observation, reward, terminated, truncated, info

    def close(self):
        self._env.close()


def build_libero_env_factories(
    *,
    suite,
    suite_name: str,
    task_id: int,
    n_envs: int,
    camera_names: list[str],
    episode_length: int | None,
    init_states: bool,
    ood: BddlSwapOODConfig,
    gym_kwargs: Mapping[str, Any],
    control_mode: str,
) -> list[Callable[[], LiberoEnv]]:
    """Build n_envs factory callables for a single (suite, task_id)."""

    def _make_env(episode_index: int, **gym_kwargs) -> LiberoEnv:
        gym_kwargs = dict(gym_kwargs)
        # Edit the environment kwargs before creation if OoD is enabled
        gym_kwargs = ood.tweak_gym_kwargs(gym_kwargs)
        ood_bddl_path = ood.resolve_bddl_path(suite, task_id)
        env =  LiberoEnv(
            task_suite=suite,
            task_id=task_id,
            task_suite_name=suite_name,
            bddl_path=ood_bddl_path,
            camera_name=camera_names,
<<<<<<< HEAD
            init_states=gym_kwargs.pop("init_states", init_states),
            episode_index=episode_index,
            **gym_kwargs,
=======
            init_states=init_states,
            episode_length=episode_length,
            episode_index=episode_index,
            control_mode=control_mode,
            **local_kwargs,
>>>>>>> 56b43cc8
        )
        # Wrap the environment if OoD is enabled
        env = ood.wrap(env)
        return env

    fns: list[Callable[[], LiberoEnv]] = []
    for episode_index in range(n_envs):
        fns.append(partial(_make_env, episode_index, **gym_kwargs))
    return fns


# ---- Main API ----------------------------------------------------------------


def create_single_libero_envs(
    task: str,
    ood: OODConfig,
    camera_name: str | Sequence[str] = "agentview_image,robot0_eye_in_hand_image",
    init_states: bool = True,
    gym_kwargs: dict[str, Any] | None = None,
) -> dict[str, dict[int, LiberoEnv]]:
    """
    Create single non-vectorized LIBERO environments.

    Returns:
        dict[str, dict[int, gym.Env]]:
            A mapping from suite name and task ID to a single LIBERO environment.
    """
    return create_libero_envs(
        task=task,
        n_envs=1,
        gym_kwargs=gym_kwargs,
        camera_name=camera_name,
        init_states=init_states,
        vectorize=False,
        ood=ood,
    )

def create_libero_envs(
    task: str,
    n_envs: int,
    ood: OODConfig,
    gym_kwargs: dict[str, Any] | None = None,
    camera_name: str | Sequence[str] = "agentview_image,robot0_eye_in_hand_image",
    init_states: bool = True,
    vectorize: bool = True,
    env_cls: Callable[[Sequence[Callable[[], Any]]], Any] | None = None,
    control_mode: str = "relative",
    episode_length: int | None = None,
) -> dict[str, dict[int, Any]]:
    """
    Create vectorized LIBERO environments with a consistent return shape.

    Returns:
        dict[suite_name][task_id] -> vec_env (env_cls([...]) with exactly n_envs factories)
    Notes:
        - n_envs is the number of rollouts *per task* (episode_index = 0..n_envs-1).
        - `task` can be a single suite or a comma-separated list of suites.
        - You may pass `task_ids` (list[int]) inside `gym_kwargs` to restrict tasks per suite.
    """
    if not isinstance(n_envs, int) or n_envs <= 0:
        raise ValueError(f"n_envs must be a positive int; got {n_envs}.")
    if vectorize:
        if env_cls is None or not callable(env_cls):
            raise ValueError("env_cls must be a callable that wraps a list of environment factory callables.")
    else:
        if n_envs != 1:
            raise ValueError("When vectorize=False, n_envs must be exactly 1.")

    gym_kwargs = dict(gym_kwargs or {})
    task_ids_filter = gym_kwargs.pop("task_ids", None)  # optional: limit to specific tasks

    camera_names = _parse_camera_names(camera_name)
    suite_names = [s.strip() for s in str(task).split(",") if s.strip()]
    if not suite_names:
        raise ValueError("`task` must contain at least one LIBERO suite name.")

    print(
        f"Creating LIBERO envs | suites={suite_names} | n_envs(per task)={n_envs} | ood_enabled={ood.enable}"
    )
    if task_ids_filter is not None:
        print(f"Restricting to task_ids={task_ids_filter}")

    out: dict[str, dict[int, Any]] = defaultdict(dict)
    for suite_name in suite_names:
        suite = _get_suite(suite_name)
        total = len(suite.tasks)
        selected = _select_task_ids(total, task_ids_filter)
        if not selected:
            raise ValueError(f"No tasks selected for suite '{suite_name}' (available: {total}).")

        for tid in selected:
            fns = build_libero_env_factories(
                suite=suite,
                episode_length=episode_length,
                suite_name=suite_name,
                task_id=tid,
                n_envs=n_envs,
                camera_names=camera_names,
                init_states=init_states,
                ood=ood,
                gym_kwargs=gym_kwargs,
                control_mode=control_mode,
            )
            if vectorize:
                out[suite_name][tid] = env_cls(fns)
                print(f"Built vec env | suite={suite_name} | task_id={tid} | n_envs={n_envs}")
            else:
                out[suite_name][tid] = fns[0]()  # single env
                print(f"Built single env | suite={suite_name} | task_id={tid}")

    # return plain dicts for predictability
    return {suite: dict(task_map) for suite, task_map in out.items()}<|MERGE_RESOLUTION|>--- conflicted
+++ resolved
@@ -113,11 +113,8 @@
         task_suite: Any,
         task_id: int,
         task_suite_name: str,
-<<<<<<< HEAD
         bddl_path: str | None = None,
-=======
         episode_length: int | None = None,
->>>>>>> 56b43cc8
         camera_name: str | Sequence[str] = "agentview_image,robot0_eye_in_hand_image",
         obs_type: str = "pixels",
         render_mode: str = "rgb_array",
@@ -165,18 +162,12 @@
         self.bddl_path = bddl_path
         self._env = self._make_envs_task(task_suite, self.task_id)
         default_steps = 500
-<<<<<<< HEAD
-        self._max_episode_steps = TASK_SUITE_MAX_STEPS.get(task_suite_name, default_steps)
-        self._namespace = "gym_libero"
-
-=======
         self._max_episode_steps = (
             TASK_SUITE_MAX_STEPS.get(task_suite_name, default_steps)
             if self.episode_length is None
             else self.episode_length
         )
         self.control_mode = control_mode
->>>>>>> 56b43cc8
         images = {}
         for cam in self.camera_name:
             images[self.camera_name_mapping[cam]] = spaces.Box(
@@ -400,17 +391,11 @@
             task_suite_name=suite_name,
             bddl_path=ood_bddl_path,
             camera_name=camera_names,
-<<<<<<< HEAD
             init_states=gym_kwargs.pop("init_states", init_states),
             episode_index=episode_index,
+            episode_length=episode_length,
+            control_mode=control_mode,
             **gym_kwargs,
-=======
-            init_states=init_states,
-            episode_length=episode_length,
-            episode_index=episode_index,
-            control_mode=control_mode,
-            **local_kwargs,
->>>>>>> 56b43cc8
         )
         # Wrap the environment if OoD is enabled
         env = ood.wrap(env)
