# Copyright 2024 The HuggingFace Inc. team. All rights reserved.
#
# Licensed under the Apache License, Version 2.0 (the "License");
# you may not use this file except in compliance with the License.
# You may obtain a copy of the License at
#
#     http://www.apache.org/licenses/LICENSE-2.0
#
# Unless required by applicable law or agreed to in writing, software
# distributed under the License is distributed on an "AS IS" BASIS,
# WITHOUT WARRANTIES OR CONDITIONS OF ANY KIND, either express or implied.
# See the License for the specific language governing permissions and
# limitations under the License.

<<<<<<< HEAD
from .configs import AlohaEnv, EnvConfig, LiberoEnv, PushtEnv, XarmEnv  # noqa: F401
=======
from .configs import AlohaEnv, EnvConfig, PushtEnv  # noqa: F401
>>>>>>> 56b43cc8
<|MERGE_RESOLUTION|>--- conflicted
+++ resolved
@@ -12,8 +12,4 @@
 # See the License for the specific language governing permissions and
 # limitations under the License.
 
-<<<<<<< HEAD
-from .configs import AlohaEnv, EnvConfig, LiberoEnv, PushtEnv, XarmEnv  # noqa: F401
-=======
-from .configs import AlohaEnv, EnvConfig, PushtEnv  # noqa: F401
->>>>>>> 56b43cc8
+from .configs import AlohaEnv, EnvConfig, PushtEnv  # noqa: F401