# Copyright 2024 The HuggingFace Inc. team. All rights reserved.
#
# Licensed under the Apache License, Version 2.0 (the "License");
# you may not use this file except in compliance with the License.
# You may obtain a copy of the License at
#
#     http://www.apache.org/licenses/LICENSE-2.0
#
# Unless required by applicable law or agreed to in writing, software
# distributed under the License is distributed on an "AS IS" BASIS,
# WITHOUT WARRANTIES OR CONDITIONS OF ANY KIND, either express or implied.
# See the License for the specific language governing permissions and
# limitations under the License.
import builtins
import datetime as dt
import os
from dataclasses import dataclass, field
from pathlib import Path
<<<<<<< HEAD
from typing import Optional
=======
from typing import Any
>>>>>>> 56b43cc8

import draccus
from huggingface_hub import hf_hub_download
from huggingface_hub.errors import HfHubHTTPError

from lerobot import envs
from lerobot.configs import parser
from lerobot.configs.default import DatasetConfig, EvalConfig, WandBConfig
from lerobot.configs.policies import PreTrainedConfig
from lerobot.optim import OptimizerConfig
from lerobot.optim.schedulers import LRSchedulerConfig
from lerobot.utils.hub import HubMixin

TRAIN_CONFIG_NAME = "train_config.json"


@dataclass
class TrainPipelineConfig(HubMixin):
    dataset: DatasetConfig
    env: envs.EnvConfig | None = None
    policy: PreTrainedConfig | None = None
    # Set `dir` to where you would like to save all of the run outputs. If you run another training session
    # with the same value for `dir` its contents will be overwritten unless you set `resume` to true.
    output_dir: Path | None = None
    job_name: str | None = None
    # Set `resume` to true to resume a previous run. In order for this to work, you will need to make sure
    # `dir` is the directory of an existing run with at least one checkpoint in it.
    # Note that when resuming a run, the default behavior is to use the configuration from the checkpoint,
    # regardless of what's provided with the training command at the time of resumption.
    resume: bool = False
    reinitialize_selected_layers: bool = False
    # `seed` is used for training (eg: model initialization, dataset shuffling)
    # AND for the evaluation environments.
    seed: int | None = 1000
    # Number of workers for the dataloader.
    num_workers: int = 4
    batch_size: int = 8
    steps: int = 100_000
    eval_freq: int = 20_000
    log_freq: int = 200
    save_checkpoint: bool = True
    # Checkpoint is saved every `save_freq` training iterations and after the last training step.
    save_freq: int = 20_000
    # Whether to automatically split the dataset into train/validation subsets by episode and compute
    # a validation loss.
    enable_val_loss: bool = True
    # Fraction of episodes to reserve for validation when splitting the dataset.
    val_ratio: float = 0.1
    # Validation loss is computed every `val_freq` training iterations.
    val_freq: Optional[int] = None
    use_policy_training_preset: bool = True
    optimizer: OptimizerConfig | None = None
    scheduler: LRSchedulerConfig | None = None
    eval: EvalConfig = field(default_factory=EvalConfig)
    wandb: WandBConfig = field(default_factory=WandBConfig)
    checkpoint_path: Path | None = field(init=False, default=None)
    # Rename map for the observation to override the image and state keys
    rename_map: dict[str, str] = field(default_factory=dict)

    def validate(self) -> None:
        # HACK: We parse again the cli args here to get the pretrained paths if there was some.
        policy_path = parser.get_path_arg("policy")
        if policy_path:
            # Only load the policy config
            cli_overrides = parser.get_cli_overrides("policy")
            self.policy = PreTrainedConfig.from_pretrained(policy_path, cli_overrides=cli_overrides)
            self.policy.pretrained_path = Path(policy_path)
        elif self.resume:
            # The entire train config is already loaded, we just need to get the checkpoint dir
            config_path = parser.parse_arg("config_path")
            if not config_path:
                raise ValueError(
                    f"A config_path is expected when resuming a run. Please specify path to {TRAIN_CONFIG_NAME}"
                )

            if not Path(config_path).resolve().exists():
                raise NotADirectoryError(
                    f"{config_path=} is expected to be a local path. "
                    "Resuming from the hub is not supported for now."
                )

            policy_dir = Path(config_path).parent
            if self.policy is not None:
                self.policy.pretrained_path = policy_dir
            self.checkpoint_path = policy_dir.parent

        if self.policy is None:
            raise ValueError(
                "Policy is not configured. Please specify a pretrained policy with `--policy.path`."
            )

        if not self.job_name:
            if self.env is None:
                self.job_name = f"{self.policy.type}"
            else:
                self.job_name = f"{self.env.type}_{self.policy.type}"

        if not self.resume and isinstance(self.output_dir, Path) and self.output_dir.is_dir():
            raise FileExistsError(
                f"Output directory {self.output_dir} already exists and resume is {self.resume}. "
                f"Please change your output directory so that {self.output_dir} is not overwritten."
            )
        elif not self.output_dir:
            now = dt.datetime.now()
            train_dir = f"{now:%Y-%m-%d}/{now:%H-%M-%S}_{self.job_name}"
            self.output_dir = Path("outputs/train") / train_dir

        if isinstance(self.dataset.repo_id, list):
            raise NotImplementedError("LeRobotMultiDataset is not currently implemented.")

        if not self.use_policy_training_preset and (self.optimizer is None or self.scheduler is None):
            raise ValueError("Optimizer and Scheduler must be set when the policy presets are not used.")
        elif self.use_policy_training_preset and not self.resume:
            self.optimizer = self.policy.get_optimizer_preset()
            self.scheduler = self.policy.get_scheduler_preset()

        if self.policy.push_to_hub and not self.policy.repo_id:
            raise ValueError(
                "'policy.repo_id' argument missing. Please specify it to push the model to the hub."
            )

    @classmethod
    def __get_path_fields__(cls) -> list[str]:
        """This enables the parser to load config from the policy using `--policy.path=local/dir`"""
        return ["policy"]

    def to_dict(self) -> dict[str, Any]:
        return draccus.encode(self)  # type: ignore[no-any-return]  # because of the third-party library draccus uses Any as the return type

    def _save_pretrained(self, save_directory: Path) -> None:
        with open(save_directory / TRAIN_CONFIG_NAME, "w") as f, draccus.config_type("json"):
            draccus.dump(self, f, indent=4)

    @classmethod
    def from_pretrained(
        cls: builtins.type["TrainPipelineConfig"],
        pretrained_name_or_path: str | Path,
        *,
        force_download: bool = False,
        resume_download: bool | None = None,
        proxies: dict[Any, Any] | None = None,
        token: str | bool | None = None,
        cache_dir: str | Path | None = None,
        local_files_only: bool = False,
        revision: str | None = None,
        **kwargs: Any,
    ) -> "TrainPipelineConfig":
        model_id = str(pretrained_name_or_path)
        config_file: str | None = None
        if Path(model_id).is_dir():
            if TRAIN_CONFIG_NAME in os.listdir(model_id):
                config_file = os.path.join(model_id, TRAIN_CONFIG_NAME)
            else:
                print(f"{TRAIN_CONFIG_NAME} not found in {Path(model_id).resolve()}")
        elif Path(model_id).is_file():
            config_file = model_id
        else:
            try:
                config_file = hf_hub_download(
                    repo_id=model_id,
                    filename=TRAIN_CONFIG_NAME,
                    revision=revision,
                    cache_dir=cache_dir,
                    force_download=force_download,
                    proxies=proxies,
                    resume_download=resume_download,
                    token=token,
                    local_files_only=local_files_only,
                )
            except HfHubHTTPError as e:
                raise FileNotFoundError(
                    f"{TRAIN_CONFIG_NAME} not found on the HuggingFace Hub in {model_id}"
                ) from e

        cli_args = kwargs.pop("cli_args", [])
        with draccus.config_type("json"):
            return draccus.parse(cls, config_file, args=cli_args)


@dataclass(kw_only=True)
class TrainRLServerPipelineConfig(TrainPipelineConfig):
    # NOTE: In RL, we don't need an offline dataset
    # TODO: Make `TrainPipelineConfig.dataset` optional
    dataset: DatasetConfig | None = None  # type: ignore[assignment] # because the parent class has made it's type non-optional<|MERGE_RESOLUTION|>--- conflicted
+++ resolved
@@ -16,11 +16,7 @@
 import os
 from dataclasses import dataclass, field
 from pathlib import Path
-<<<<<<< HEAD
-from typing import Optional
-=======
-from typing import Any
->>>>>>> 56b43cc8
+from typing import Any, Optional
 
 import draccus
 from huggingface_hub import hf_hub_download
