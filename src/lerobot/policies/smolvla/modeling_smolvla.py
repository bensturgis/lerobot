#!/usr/bin/env python

# Copyright 2025 HuggingFace Inc. team. All rights reserved.
#
# Licensed under the Apache License, Version 2.0 (the "License");
# you may not use this file except in compliance with the License.
# You may obtain a copy of the License at
#
#     http://www.apache.org/licenses/LICENSE-2.0
#
# Unless required by applicable law or agreed to in writing, software
# distributed under the License is distributed on an "AS IS" BASIS,
# WITHOUT WARRANTIES OR CONDITIONS OF ANY KIND, either express or implied.
# See the License for the specific language governing permissions and
# limitations under the License.

"""
SmolVLA:

[Paper](https://huggingface.co/papers/2506.01844)

Designed by Hugging Face.

Install smolvla extra dependencies:
```bash
pip install -e ".[smolvla]"
```

Example of finetuning the smolvla pretrained model (`smolvla_base`):
```bash
lerobot-train \
--policy.path=lerobot/smolvla_base \
--dataset.repo_id=danaaubakirova/svla_so100_task1_v3 \
--batch_size=64 \
--steps=200000
```

Example of finetuning a smolVLA. SmolVLA is composed of a pretrained VLM,
and an action expert.
```bash
lerobot-train \
--policy.type=smolvla \
--dataset.repo_id=danaaubakirova/svla_so100_task1_v3 \
--batch_size=64 \
--steps=200000
```

Example of using the smolvla pretrained model outside LeRobot training framework:
```python
policy = SmolVLAPolicy.from_pretrained("lerobot/smolvla_base")
```

"""

import math
from collections import deque
from typing import TypedDict

import torch
import torch.nn.functional as F  # noqa: N812
from torch import Tensor, nn
<<<<<<< HEAD
from tqdm import tqdm

from lerobot.constants import ACTION, OBS_LANGUAGE_ATTENTION_MASK, OBS_LANGUAGE_TOKENS, OBS_STATE
from lerobot.fiper_data_recorder.configuration_fiper_data_recorder import (
    FiperDataRecorderConfig,
)
from lerobot.policies.common.aloha import (
    pi_aloha_decode_state,
    pi_aloha_encode_actions,
    pi_aloha_encode_actions_inv,
)
=======
from typing_extensions import Unpack

>>>>>>> 56b43cc8
from lerobot.policies.pretrained import PreTrainedPolicy
from lerobot.policies.rtc.modeling_rtc import RTCProcessor
from lerobot.policies.smolvla.configuration_smolvla import SmolVLAConfig
from lerobot.policies.smolvla.smolvlm_with_expert import SmolVLMWithExpertModel
from lerobot.policies.utils import (
    get_device_from_parameters,
    get_dtype_from_parameters,
    populate_queues,
)
<<<<<<< HEAD
from lerobot.uncertainty.uncertainty_samplers.configuration_uncertainty_sampler import (
    UncertaintySamplerConfig,
)
=======
from lerobot.utils.constants import ACTION, OBS_LANGUAGE_ATTENTION_MASK, OBS_LANGUAGE_TOKENS, OBS_STATE
>>>>>>> 56b43cc8
from lerobot.utils.utils import get_safe_dtype


class ActionSelectKwargs(TypedDict, total=False):
    inference_delay: int | None
    prev_chunk_left_over: Tensor | None
    execution_horizon: int | None


def create_sinusoidal_pos_embedding(
    time: Tensor, dimension: int, min_period: float, max_period: float, device="cpu"
) -> Tensor:
    """Computes sine-cosine positional embedding vectors for scalar positions."""
    if dimension % 2 != 0:
        raise ValueError(f"dimension ({dimension}) must be divisible by 2")

    if time.ndim != 1:
        raise ValueError("The time tensor is expected to be of shape `(batch_size, )`.")

    dtype = get_safe_dtype(torch.float64, device.type)
    fraction = torch.linspace(0.0, 1.0, dimension // 2, dtype=dtype, device=device)
    period = min_period * (max_period / min_period) ** fraction

    # Compute the outer product
    scaling_factor = 1.0 / period * 2 * math.pi
    sin_input = scaling_factor[None, :] * time[:, None]
    pos_emb = torch.cat([torch.sin(sin_input), torch.cos(sin_input)], dim=1)
    return pos_emb


def make_att_2d_masks(pad_masks, att_masks):
    """Copied from big_vision.

    Tokens can attend to valid inputs tokens which have a cumulative mask_ar
    smaller or equal to theirs. This way `mask_ar` int[B, N] can be used to
    setup several types of attention, for example:

      [[1 1 1 1 1 1]]: pure causal attention.

      [[0 0 0 1 1 1]]: prefix-lm attention. The first 3 tokens can attend between
          themselves and the last 3 tokens have a causal attention. The first
          entry could also be a 1 without changing behaviour.

      [[1 0 1 0 1 0 0 1 0 0]]: causal attention between 4 blocks. Tokens of a
          block can attend all previous blocks and all tokens on the same block.

    Args:
      input_mask: bool[B, N] true if its part of the input, false if padding.
      mask_ar: int32[B, N] mask that's 1 where previous tokens cannot depend on
        it and 0 where it shares the same attention mask as the previous token.
    """
    if att_masks.ndim != 2:
        raise ValueError(att_masks.ndim)
    if pad_masks.ndim != 2:
        raise ValueError(pad_masks.ndim)

    cumsum = torch.cumsum(att_masks, dim=1)
    att_2d_masks = cumsum[:, None, :] <= cumsum[:, :, None]
    pad_2d_masks = pad_masks[:, None, :] * pad_masks[:, :, None]
    att_2d_masks = att_2d_masks & pad_2d_masks
    return att_2d_masks


def resize_with_pad(img, width, height, pad_value=-1):
    # assume no-op when width height fits already
    if img.ndim != 4:
        raise ValueError(f"(b,c,h,w) expected, but {img.shape}")

    cur_height, cur_width = img.shape[2:]

    ratio = max(cur_width / width, cur_height / height)
    resized_height = int(cur_height / ratio)
    resized_width = int(cur_width / ratio)
    resized_img = F.interpolate(
        img, size=(resized_height, resized_width), mode="bilinear", align_corners=False
    )

    pad_height = max(0, int(height - resized_height))
    pad_width = max(0, int(width - resized_width))

    # pad on left and top of image
    padded_img = F.pad(resized_img, (pad_width, 0, pad_height, 0), value=pad_value)
    return padded_img


def pad_vector(vector, new_dim):
    """Can be (batch_size x sequence_length x features_dimension)
    or (batch_size x features_dimension)
    """
    if vector.shape[-1] == new_dim:
        return vector
    shape = list(vector.shape)
    current_dim = shape[-1]
    shape[-1] = new_dim
    new_vector = torch.zeros(*shape, dtype=vector.dtype, device=vector.device)
    new_vector[..., :current_dim] = vector
    return new_vector


class SmolVLAPolicy(PreTrainedPolicy):
    """Wrapper class around VLAFlowMatching model to train and run inference within LeRobot."""

    config_class = SmolVLAConfig
    name = "smolvla"

    def __init__(
        self,
        config: SmolVLAConfig,
    ):
        """
        Args:
            config: Policy configuration class instance or None, in which case the default instantiation of
                    the configuration class is used.
        """

        super().__init__(config)
        config.validate_features()
        self.config = config
<<<<<<< HEAD

        self.model = VLAFlowMatching(config)

        self.uncertainty_sampler = None
        self.fiper_data_recorder = None

=======
        self.init_rtc_processor()
        self.model = VLAFlowMatching(config, rtc_processor=self.rtc_processor)
>>>>>>> 56b43cc8
        self.reset()

    def init_uncertainty_sampler(
        self,
        config: UncertaintySamplerConfig,
        scorer_artifacts,
    ):
        """
        Constructs the uncertainty sampler based on the config.
        """
        from lerobot.policies.factory import make_uncertainty_sampler

        self.uncertainty_sampler = make_uncertainty_sampler(
            uncertainty_sampler_config=config,
            policy_config=self.config,
            model=self.model,
            scorer_artifacts=scorer_artifacts,
        )

    def init_fiper_data_recorder(
        self,
        config: FiperDataRecorderConfig,
        scorer_artifacts,
    ):
        """
        Constructs the FIPER data recorder based on the config.
        """
        from lerobot.fiper_data_recorder.fiper_data_recorder import FiperDataRecorder
        from lerobot.policies.factory import make_flow_matching_adapter

        flow_matching_adapter = make_flow_matching_adapter(
            model=self.model,
            policy_config=self.config
        )

        self.fiper_data_recorder = FiperDataRecorder(
            config=config,
            flow_matching_adapter=flow_matching_adapter,
            scorer_artifacts=scorer_artifacts,
        )

    def reset(self):
        """This should be called whenever the environment is reset."""
        self._queues = {
            ACTION: deque(maxlen=self.config.n_action_steps),
        }

<<<<<<< HEAD
        if self.uncertainty_sampler is not None:
            self.uncertainty_sampler.reset()

        if self.fiper_data_recorder is not None:
            self.fiper_data_recorder.reset()
=======
    def init_rtc_processor(self):
        """Initialize RTC processor if RTC is enabled in config."""
        self.rtc_processor = None

        # Lets create processor if the config provided
        # If RTC is not enabled - we still can track the denoising data
        if self.config.rtc_config is not None:
            self.rtc_processor = RTCProcessor(self.config.rtc_config)

            # In case of calling init_rtc_processor after the model is created
            # We need to set the rtc_processor to the model
            # During the normal initialization process the model is not created yet
            model_value = getattr(self, "model", None)
            if model_value is not None:
                model_value.rtc_processor = self.rtc_processor
>>>>>>> 56b43cc8

    def get_optim_params(self) -> dict:
        return self.parameters()

<<<<<<< HEAD
    def reinitialize_selected_layers(self) -> list[nn.Parameter]:
        reinitialized_params = []

        for module in [
            self.model.action_out_proj, self.model.action_time_mlp_in, self.model.action_time_mlp_out, self.model.state_proj
        ]:
            nn.init.xavier_uniform_(module.weight)
            if module.bias is not None:
                nn.init.zeros_(module.bias)
            for p in module.parameters():
                reinitialized_params.append(p)

        # Action expert last transformer layers
        action_expert = self.model.vlm_with_expert.lm_expert
        for layer in action_expert.layers[-2:]:
            for proj in ("q_proj","k_proj","v_proj","o_proj"):
                module = getattr(layer.self_attn, proj)
                nn.init.xavier_uniform_(module.weight)
                if module.bias is not None:
                    nn.init.zeros_(module.bias)
                for p in getattr(layer.self_attn, proj).parameters():
                    reinitialized_params.append(p)
            for module in layer.mlp.modules():
                if isinstance(module, nn.Linear):
                    nn.init.xavier_uniform_(module.weight)
                    if module.bias is not None:
                        nn.init.zeros_(module.bias)
                    for p in module.parameters():
                        reinitialized_params.append(p)

        # Vision connector
        connector = self.model.vlm_with_expert.get_vlm_model().connector
        for module in connector.modules():
            if isinstance(module, torch.nn.Linear):
                nn.init.xavier_uniform_(module.weight)
                if module.bias is not None:
                    nn.init.zeros_(module.bias)
        for p in connector.parameters():
            reinitialized_params.append(p)

        # Vision encoder last transformer layers
        vision_model = self.model.vlm_with_expert.get_vlm_model().vision_model
        layers = vision_model.encoder.layers
        for layer in layers[-2:]:
            for proj in ("q_proj", "k_proj", "v_proj", "out_proj"):
                module = getattr(layer.self_attn, proj)
                nn.init.xavier_uniform_(module.weight)
                if module.bias is not None:
                    nn.init.zeros_(module.bias)
                for p in getattr(layer.self_attn, proj).parameters():
                    reinitialized_params.append(p)
            for module in layer.mlp.modules():
                if isinstance(module, nn.Linear):
                    nn.init.xavier_uniform_(module.weight)
                    if module.bias is not None:
                        nn.init.zeros_(module.bias)
                    for p in module.parameters():
                        reinitialized_params.append(p)

        for i, p in enumerate(reinitialized_params):
            assert p.requires_grad, f"Parameter {i} ({p.shape}) has requires_grad=False"

        return reinitialized_params

    def _get_action_chunk(self, batch: dict[str, Tensor], noise: Tensor | None = None) -> Tensor:
=======
    def _get_action_chunk(
        self, batch: dict[str, Tensor], noise: Tensor | None = None, **kwargs: Unpack[ActionSelectKwargs]
    ) -> Tensor:
>>>>>>> 56b43cc8
        # TODO: Check if this for loop is needed.
        # Context: In fact, self.queues contains only ACTION field, and in inference, we don't have action in the batch
        # In the case of offline inference, we have the action in the batch
        # that why without the k != ACTION check, it will raise an error because we are trying to stack
        # on an empty container.
        for k in batch:
            if k in self._queues and k != ACTION:
                batch[k] = torch.stack(list(self._queues[k]), dim=1)

        # Run sampling.
        if not self.training and self.uncertainty_sampler is not None:
            batch_size = batch["observation.state"].shape[0]
            if batch_size != 1:
                raise ValueError(
                    f"Sampling with uncertainty currently only supports batch size of 1, but got {batch_size}."
                )

            # Sample action sequence candidates and compute their uncertainty.
            actions, uncertainty = self.uncertainty_sampler.conditional_sample_with_uncertainty(
                observation=batch,
            )
            tqdm.write(f"{self.uncertainty_sampler.method_name} uncertainty: {uncertainty:.4f}")
        elif not self.training and self.fiper_data_recorder is not None:
            batch_size = batch["observation.state"].shape[0]
            if batch_size != 1:
                raise ValueError(
                    f"Recording FIPER data requires batch size of 1, but got {batch_size}."
                )

            # Sample actions and record sampling data.
            actions = self.fiper_data_recorder.conditional_sample_with_recording(
                observation=batch,
            )
        else:
            images, img_masks = self.model.prepare_images(batch)
            state = self.model.prepare_state(batch)
            lang_tokens = batch[f"{OBS_LANGUAGE_TOKENS}"]
            lang_masks = batch[f"{OBS_LANGUAGE_ATTENTION_MASK}"]

<<<<<<< HEAD
            actions = self.model.sample_actions(images, img_masks, lang_tokens, lang_masks, state, noise=noise)
=======
        actions = self.model.sample_actions(
            images, img_masks, lang_tokens, lang_masks, state, noise=noise, **kwargs
        )
>>>>>>> 56b43cc8

        # Unpad actions
        original_action_dim = self.config.action_feature.shape[0]
        actions = actions[:, :, :original_action_dim]

        if self.config.adapt_to_pi_aloha:
            actions = pi_aloha_encode_actions(actions)

        return actions

    def _prepare_batch(self, batch: dict[str, Tensor]) -> dict[str, Tensor]:
        if self.config.adapt_to_pi_aloha:
            batch[OBS_STATE] = pi_aloha_decode_state(batch[OBS_STATE])

        return batch

    @torch.no_grad()
    def predict_action_chunk(
        self, batch: dict[str, Tensor], noise: Tensor | None = None, **kwargs: Unpack[ActionSelectKwargs]
    ) -> Tensor:
        self.eval()

        batch = self._prepare_batch(batch)
        self._queues = populate_queues(self._queues, batch, exclude_keys=[ACTION])

        actions = self._get_action_chunk(batch, noise, **kwargs)
        return actions

    @torch.no_grad()
    def select_action(
        self, batch: dict[str, Tensor], noise: Tensor | None = None, **kwargs: Unpack[ActionSelectKwargs]
    ) -> Tensor:
        """Select a single action given environment observations.

        This method wraps `select_actions` in order to return one action at a time for execution in the
        environment. It works by managing the actions in a queue and only calling `select_actions` when the
        queue is empty.
        """

        assert not self._rtc_enabled(), (
            "RTC is not supported for select_action, use it with predict_action_chunk"
        )

        self.eval()
        batch = self._prepare_batch(batch)
        self._queues = populate_queues(self._queues, batch, exclude_keys=[ACTION])

        if self._check_get_actions_condition():
            actions = self._get_action_chunk(batch, noise)

            # `self.predict_action_chunk` returns a (batch_size, n_action_steps, action_dim) tensor, but the queue
            # effectively has shape (n_action_steps, batch_size, *), hence the transpose.
            self._queues[ACTION].extend(actions.transpose(0, 1)[: self.config.n_action_steps])

        return self._queues[ACTION].popleft()

    def _check_get_actions_condition(self) -> bool:
        return len(self._queues[ACTION]) == 0

    def _rtc_enabled(self) -> bool:
        return self.config.rtc_config is not None and self.config.rtc_config.enabled

    def forward(self, batch: dict[str, Tensor], noise=None, time=None) -> dict[str, Tensor]:
        """Do a full training forward pass to compute the loss"""
        if self.config.adapt_to_pi_aloha:
            batch[OBS_STATE] = pi_aloha_decode_state(batch[OBS_STATE])
            batch[ACTION] = pi_aloha_encode_actions_inv(batch[ACTION])

        loss_dict = {}
        losses = self.model.forward(batch, noise, time)
        loss_dict["losses_after_forward"] = losses.clone()

        actions_is_pad = batch.get("action_is_pad")
        if actions_is_pad is not None:
            in_episode_bound = ~actions_is_pad
            losses = losses * in_episode_bound.unsqueeze(-1)
            loss_dict["losses_after_in_ep_bound"] = losses.clone()

        # Remove padding
        losses = losses[:, :, :self.config.action_feature.shape[0]]
        loss_dict["losses_after_rm_padding"] = losses.clone()

        # For backward pass
        loss = losses.mean()
        # For backward pass
        loss_dict["loss"] = loss.item()
        return loss, loss_dict


def pad_tensor(tensor, max_len, pad_value=0):
    """
    Efficiently pads a tensor along sequence dimension to match max_len.

    Args:
        tensor (torch.Tensor): Shape (B, L, ...) or (B, L).
        max_len (int): Fixed sequence length.
        pad_value (int/float): Value for padding.

    Returns:
        torch.Tensor: Shape (B, max_len, ...) or (B, max_len).
    """
    b, d = tensor.shape[:2]

    # Create a padded tensor of max_len and copy the existing values
    padded_tensor = torch.full(
        (b, max_len, *tensor.shape[2:]), pad_value, dtype=tensor.dtype, device=tensor.device
    )
    padded_tensor[:, :d] = tensor  # Efficient in-place copy

    return padded_tensor


class VLAFlowMatching(nn.Module):
    """
    SmolVLA

    [Paper]()

    Designed by Hugging Face.
    ┌──────────────────────────────┐
    │                 actions      │
    │                    ▲         │
    │ ┌─────────┐      ┌─|────┐    │
    │ |         │────► │      │    │
    │ |         │ kv   │      │    │
    │ |         │────► │Action│    │
    │ |   VLM   │cache │Expert│    |
    │ │         │────► |      │    │
    │ │         │      │      │    │
    │ └▲──▲───▲─┘      └───▲──┘    |
    │  │  |   |            │       |
    │  |  |   |          noise     │
    │  │  │ state                  │
    │  │ language tokens           │
    │  image(s)                    │
    └──────────────────────────────┘
    """

    def __init__(self, config: SmolVLAConfig, rtc_processor: RTCProcessor | None = None):
        super().__init__()
        self.config = config

        self.vlm_with_expert = SmolVLMWithExpertModel(
            model_id=self.config.vlm_model_name,
            freeze_vision_encoder=self.config.freeze_vision_encoder,
            freeze_text_model=self.config.freeze_text_model,
            load_vlm_weights=self.config.load_vlm_weights,
            attention_mode=self.config.attention_mode,
            num_expert_layers=self.config.num_expert_layers,
            num_vlm_layers=self.config.num_vlm_layers,
            self_attn_every_n_layers=self.config.self_attn_every_n_layers,
            expert_width_multiplier=self.config.expert_width_multiplier,
        )
        self.state_proj = nn.Linear(
            self.config.max_state_dim, self.vlm_with_expert.config.text_config.hidden_size
        )
        self.action_in_proj = nn.Linear(self.config.max_action_dim, self.vlm_with_expert.expert_hidden_size)
        self.action_out_proj = nn.Linear(self.vlm_with_expert.expert_hidden_size, self.config.max_action_dim)

        self.action_time_mlp_in = nn.Linear(
            self.vlm_with_expert.expert_hidden_size * 2, self.vlm_with_expert.expert_hidden_size
        )
        self.action_time_mlp_out = nn.Linear(
            self.vlm_with_expert.expert_hidden_size, self.vlm_with_expert.expert_hidden_size
        )

        self.set_requires_grad()
        self.fake_image_token = self.vlm_with_expert.processor.tokenizer.fake_image_token_id
        self.global_image_token = self.vlm_with_expert.processor.tokenizer.global_image_token_id
        self.global_image_start_token = torch.tensor(
            [self.fake_image_token, self.global_image_token], dtype=torch.long
        )

        self.add_image_special_tokens = self.config.add_image_special_tokens
        self.image_end_token = torch.tensor([self.fake_image_token], dtype=torch.long)
        self.prefix_length = self.config.prefix_length
        self.rtc_processor = rtc_processor

    def _rtc_enabled(self):
        return self.config.rtc_config is not None and self.config.rtc_config.enabled

    def set_requires_grad(self):
        for params in self.state_proj.parameters():
            params.requires_grad = self.config.train_state_proj

    def sample_noise(self, shape, device):
        noise = torch.normal(
            mean=0.0,
            std=1.0,
            size=shape,
            dtype=torch.float32,
            device=device,
        )
        return noise

    def sample_time(self, bsize, device):
        beta_dist = torch.distributions.Beta(concentration1=1.5, concentration0=1.0)
        time_beta = beta_dist.sample((bsize,)).to(device=device, dtype=torch.float32)
        time = time_beta * 0.999 + 0.001
        return time

    def prepare_images(self, batch):
        """Apply SmolVLA preprocessing to the images, like resizing to 224x224 and padding to keep aspect ratio, and
        convert pixel range from [0.0, 1.0] to [-1.0, 1.0] as requested by SigLIP.
        """
        images = []
        img_masks = []
        present_img_keys = [key for key in self.config.image_features if key in batch]
        missing_img_keys = [key for key in self.config.image_features if key not in batch]

        if len(present_img_keys) == 0:
            raise ValueError(
                f"All image features are missing from the batch. At least one expected. (batch: {batch.keys()}) (image_features:{self.config.image_features})"
            )
        # Preprocess image features present in the batch
        for key in present_img_keys:
            img = batch[key][:, -1, :, :, :] if batch[key].ndim == 5 else batch[key]
            if self.config.resize_imgs_with_padding is not None:
                img = resize_with_pad(img, *self.config.resize_imgs_with_padding, pad_value=0)

            # Normalize from range [0,1] to [-1,1] as expacted by siglip
            img = img * 2.0 - 1.0

            bsize = img.shape[0]
            device = img.device
            if f"{key}_padding_mask" in batch:
                mask = batch[f"{key}_padding_mask"].bool()
            else:
                mask = torch.ones(bsize, dtype=torch.bool, device=device)
            images.append(img)
            img_masks.append(mask)

        # Create image features not present in the batch
        # as fully 0 padded images.
        for num_empty_cameras in range(len(missing_img_keys)):
            if num_empty_cameras >= self.config.empty_cameras:
                break
            img = torch.ones_like(img) * -1
            mask = torch.zeros_like(mask)
            images.append(img)
            img_masks.append(mask)
        return images, img_masks

    def prepare_state(self, batch):
        """Pad state"""
        state = batch[OBS_STATE][:, -1, :] if batch[OBS_STATE].ndim > 2 else batch[OBS_STATE]
        state = pad_vector(state, self.config.max_state_dim)
        return state

    def prepare_action(self, batch):
        """Pad action"""
        actions = pad_vector(batch[ACTION], self.config.max_action_dim)
        return actions

    def embed_prefix(
        self, images, img_masks, lang_tokens, lang_masks, state: torch.Tensor = None
    ) -> tuple[torch.Tensor, torch.Tensor, torch.Tensor]:
        """Embed images with SigLIP and language tokens with embedding layer to prepare
        for SmolVLM transformer processing.
        """
        embs = []
        pad_masks = []
        att_masks = []
        for _img_idx, (
            img,
            img_mask,
        ) in enumerate(zip(images, img_masks, strict=False)):
            if self.add_image_special_tokens:
                image_start_token = (
                    self.vlm_with_expert.embed_language_tokens(
                        self.global_image_start_token.to(device=self.vlm_with_expert.vlm.device)
                    )
                    .unsqueeze(0)
                    .expand(img.shape[0], -1, -1)
                )
                image_start_mask = torch.ones_like(
                    image_start_token[:, :, 0], dtype=torch.bool, device=image_start_token.device
                )
                att_masks += [0] * (image_start_mask.shape[-1])
                embs.append(image_start_token)
                pad_masks.append(image_start_mask)

            img_emb = self.vlm_with_expert.embed_image(img)
            img_emb = img_emb

            # Normalize image embeddings
            img_emb_dim = img_emb.shape[-1]
            img_emb = img_emb * torch.tensor(img_emb_dim**0.5, dtype=img_emb.dtype, device=img_emb.device)

            bsize, num_img_embs = img_emb.shape[:2]
            img_mask = img_mask[:, None].expand(bsize, num_img_embs)

            embs.append(img_emb)
            pad_masks.append(img_mask)

            att_masks += [0] * (num_img_embs)
            if self.add_image_special_tokens:
                image_end_token = (
                    self.vlm_with_expert.embed_language_tokens(
                        self.image_end_token.to(device=self.vlm_with_expert.vlm.device)
                    )
                    .unsqueeze(0)
                    .expand(img.shape[0], -1, -1)
                )
                image_end_mask = torch.ones_like(
                    image_end_token[:, :, 0], dtype=torch.bool, device=image_end_token.device
                )
                embs.append(image_end_token)
                pad_masks.append(image_end_mask)
                att_masks += [0] * (image_end_mask.shape[1])
        lang_emb = self.vlm_with_expert.embed_language_tokens(lang_tokens)
        # Normalize language embeddings
        lang_emb_dim = lang_emb.shape[-1]
        lang_emb = lang_emb * math.sqrt(lang_emb_dim)

        embs.append(lang_emb)
        pad_masks.append(lang_masks)

        num_lang_embs = lang_emb.shape[1]
        att_masks += [0] * num_lang_embs

        state_emb = self.state_proj(state)
        state_emb = state_emb[:, None, :] if state_emb.ndim == 2 else state_emb
        embs.append(state_emb)
        bsize = state_emb.shape[0]
        device = state_emb.device

        states_seq_len = state_emb.shape[1]
        state_mask = torch.ones(bsize, states_seq_len, dtype=torch.bool, device=device)
        pad_masks.append(state_mask)

        # Set attention masks so that image and language inputs do not attend to state or actions
        att_masks += [1] * (states_seq_len)
        embs = torch.cat(embs, dim=1)
        pad_masks = torch.cat(pad_masks, dim=1)
        att_masks = torch.tensor(att_masks, dtype=torch.bool, device=pad_masks.device)
        att_masks = att_masks[None, :]

        seq_len = pad_masks.shape[1]
        if seq_len < self.prefix_length:
            embs = pad_tensor(embs, self.prefix_length, pad_value=0)
            pad_masks = pad_tensor(pad_masks, self.prefix_length, pad_value=0)
            att_masks = pad_tensor(att_masks, self.prefix_length, pad_value=0)

        att_masks = att_masks.expand(bsize, -1)

        return embs, pad_masks, att_masks

    def embed_suffix(self, noisy_actions, timestep):
        """Embed state, noisy_actions, timestep to prepare for Expert Gemma processing."""
        device = get_device_from_parameters(self.action_in_proj)
        dtype = get_dtype_from_parameters(self.action_in_proj)
        bsize = noisy_actions.shape[0]

        noisy_actions = noisy_actions.to(device=device, dtype=dtype)
        timestep = timestep.to(device=device, dtype=dtype)

        embs = []
        pad_masks = []
        att_masks = []

        # Fuse timestep + action information using an MLP
        action_emb = self.action_in_proj(noisy_actions)

        # Embed timestep using sine-cosine positional encoding with sensitivity in the range [0, 1]
        time_emb = create_sinusoidal_pos_embedding(
            timestep,
            self.vlm_with_expert.expert_hidden_size,
            self.config.min_period,
            self.config.max_period,
            device=device,
        )
        time_emb = time_emb.type(dtype=dtype)

        time_emb = time_emb[:, None, :].expand_as(action_emb)
        action_time_emb = torch.cat([action_emb, time_emb], dim=2)

        action_time_emb = self.action_time_mlp_in(action_time_emb)
        action_time_emb = F.silu(action_time_emb)  # swish == silu
        action_time_emb = self.action_time_mlp_out(action_time_emb)

        # Add to input tokens
        embs.append(action_time_emb)

        bsize, action_time_dim = action_time_emb.shape[:2]
        action_time_mask = torch.ones(bsize, action_time_dim, dtype=torch.bool, device=device)
        pad_masks.append(action_time_mask)

        # Set attention masks so that image, language and state inputs do not attend to action tokens
        att_masks += [1] * self.config.chunk_size
        embs = torch.cat(embs, dim=1)
        pad_masks = torch.cat(pad_masks, dim=1)
        att_masks = torch.tensor(att_masks, dtype=embs.dtype, device=embs.device)
        att_masks = att_masks[None, :].expand(bsize, len(att_masks))
        return embs, pad_masks, att_masks

    def forward(
        self, batch, noise=None, time=None
    ) -> Tensor:
        """Do a full training forward pass and compute the loss (batch_size x num_steps x num_motors)"""
        images, img_masks = self.prepare_images(batch)
        state = self.prepare_state(batch)
        lang_tokens = batch[f"{OBS_LANGUAGE_TOKENS}"]
        lang_masks = batch[f"{OBS_LANGUAGE_ATTENTION_MASK}"]
        actions = self.prepare_action(batch)

        if noise is None:
            noise = self.sample_noise(actions.shape, actions.device)

        if time is None:
            time = self.sample_time(actions.shape[0], actions.device)

        time_expanded = time[:, None, None]
        x_t = time_expanded * noise + (1 - time_expanded) * actions
        u_t = noise - actions
        prefix_embs, prefix_pad_masks, prefix_att_masks = self.embed_prefix(
            images, img_masks, lang_tokens, lang_masks, state=state
        )
        suffix_embs, suffix_pad_masks, suffix_att_masks = self.embed_suffix(x_t, time)

        pad_masks = torch.cat([prefix_pad_masks, suffix_pad_masks], dim=1)
        att_masks = torch.cat([prefix_att_masks, suffix_att_masks], dim=1)

        att_2d_masks = make_att_2d_masks(pad_masks, att_masks)
        position_ids = torch.cumsum(pad_masks, dim=1) - 1
        (_, suffix_out), _ = self.vlm_with_expert.forward(
            attention_mask=att_2d_masks,
            position_ids=position_ids,
            past_key_values=None,
            inputs_embeds=[prefix_embs, suffix_embs],
            use_cache=False,
            fill_kv_cache=False,
        )
        suffix_out = suffix_out[:, -self.config.chunk_size :]
        # Original openpi code, upcast attention output
        suffix_out = suffix_out.to(dtype=torch.float32)
        v_t = self.action_out_proj(suffix_out)
        losses = F.mse_loss(u_t, v_t, reduction="none")
        return losses

    def sample_actions(
        self,
        images,
        img_masks,
        lang_tokens,
        lang_masks,
        state,
        noise=None,
        **kwargs: Unpack[ActionSelectKwargs],
    ) -> Tensor:
        """Do a full inference forward and compute the action (batch_size x num_steps x num_motors)"""
        bsize = state.shape[0]
        device = state.device

        if noise is None:
            actions_shape = (bsize, self.config.chunk_size, self.config.max_action_dim)
            noise = self.sample_noise(actions_shape, device)

        prefix_embs, prefix_pad_masks, prefix_att_masks = self.embed_prefix(
            images, img_masks, lang_tokens, lang_masks, state=state
        )
        prefix_att_2d_masks = make_att_2d_masks(prefix_pad_masks, prefix_att_masks)
        prefix_position_ids = torch.cumsum(prefix_pad_masks, dim=1) - 1
        # Compute image and language key value cache
        _, past_key_values = self.vlm_with_expert.forward(
            attention_mask=prefix_att_2d_masks,
            position_ids=prefix_position_ids,
            past_key_values=None,
            inputs_embeds=[prefix_embs, None],
            use_cache=self.config.use_cache,
            fill_kv_cache=True,
        )
        dt = -1.0 / self.config.num_steps
        dt = torch.tensor(dt, dtype=torch.float32, device=device)

        x_t = noise
        time = torch.tensor(1.0, dtype=torch.float32, device=device)

        while time >= -dt / 2:
            expanded_time = time.expand(bsize)

            # Define a closure function to properly capture expanded_time
            # This avoids the lambda expression (E731) and loop variable binding (B023) issues
            def denoise_step_partial_call(input_x_t, current_timestep=expanded_time):
                return self.denoise_step(
                    x_t=input_x_t,
                    prefix_pad_masks=prefix_pad_masks,
                    past_key_values=past_key_values,
                    timestep=current_timestep,
                )

            if self._rtc_enabled():
                inference_delay = kwargs.get("inference_delay")
                prev_chunk_left_over = kwargs.get("prev_chunk_left_over")
                execution_horizon = kwargs.get("execution_horizon")

                v_t = self.rtc_processor.denoise_step(
                    x_t=x_t,
                    prev_chunk_left_over=prev_chunk_left_over,
                    inference_delay=inference_delay,
                    time=time,
                    original_denoise_step_partial=denoise_step_partial_call,
                    execution_horizon=execution_horizon,
                )
            else:
                v_t = denoise_step_partial_call(x_t)

            # Euler step
            x_t += dt * v_t

            # Record x_t and v_t after Euler step (other params are recorded in rtc_processor.denoise_step)
            if self.rtc_processor is not None and self.rtc_processor.is_debug_enabled():
                self.rtc_processor.track(time=time, x_t=x_t, v_t=v_t)

            time += dt

        return x_t

    def denoise_step(
        self,
        prefix_pad_masks,
        past_key_values,
        x_t,
        timestep,
    ):
        """Apply one denoising step of the noise `x_t` at a given timestep."""
        suffix_embs, suffix_pad_masks, suffix_att_masks = self.embed_suffix(x_t, timestep)

        suffix_len = suffix_pad_masks.shape[1]
        batch_size = prefix_pad_masks.shape[0]
        prefix_len = prefix_pad_masks.shape[1]
        prefix_pad_2d_masks = prefix_pad_masks[:, None, :].expand(batch_size, suffix_len, prefix_len)

        suffix_att_2d_masks = make_att_2d_masks(suffix_pad_masks, suffix_att_masks)

        full_att_2d_masks = torch.cat([prefix_pad_2d_masks, suffix_att_2d_masks], dim=2)
        prefix_offsets = torch.sum(prefix_pad_masks, dim=-1)[:, None]
        position_ids = prefix_offsets + torch.cumsum(suffix_pad_masks, dim=1) - 1

        outputs_embeds, _ = self.vlm_with_expert.forward(
            attention_mask=full_att_2d_masks,
            position_ids=position_ids,
            past_key_values=past_key_values,
            inputs_embeds=[None, suffix_embs],
            use_cache=self.config.use_cache,
            fill_kv_cache=False,
        )
        suffix_out = outputs_embeds[1]
        suffix_out = suffix_out[:, -self.config.chunk_size :]
        suffix_out = suffix_out.to(dtype=torch.float32)
        v_t = self.action_out_proj(suffix_out)
        return v_t<|MERGE_RESOLUTION|>--- conflicted
+++ resolved
@@ -59,10 +59,8 @@
 import torch
 import torch.nn.functional as F  # noqa: N812
 from torch import Tensor, nn
-<<<<<<< HEAD
 from tqdm import tqdm
 
-from lerobot.constants import ACTION, OBS_LANGUAGE_ATTENTION_MASK, OBS_LANGUAGE_TOKENS, OBS_STATE
 from lerobot.fiper_data_recorder.configuration_fiper_data_recorder import (
     FiperDataRecorderConfig,
 )
@@ -71,10 +69,8 @@
     pi_aloha_encode_actions,
     pi_aloha_encode_actions_inv,
 )
-=======
 from typing_extensions import Unpack
 
->>>>>>> 56b43cc8
 from lerobot.policies.pretrained import PreTrainedPolicy
 from lerobot.policies.rtc.modeling_rtc import RTCProcessor
 from lerobot.policies.smolvla.configuration_smolvla import SmolVLAConfig
@@ -84,13 +80,10 @@
     get_dtype_from_parameters,
     populate_queues,
 )
-<<<<<<< HEAD
 from lerobot.uncertainty.uncertainty_samplers.configuration_uncertainty_sampler import (
     UncertaintySamplerConfig,
 )
-=======
 from lerobot.utils.constants import ACTION, OBS_LANGUAGE_ATTENTION_MASK, OBS_LANGUAGE_TOKENS, OBS_STATE
->>>>>>> 56b43cc8
 from lerobot.utils.utils import get_safe_dtype
 
 
@@ -209,17 +202,12 @@
         super().__init__(config)
         config.validate_features()
         self.config = config
-<<<<<<< HEAD
-
-        self.model = VLAFlowMatching(config)
 
         self.uncertainty_sampler = None
         self.fiper_data_recorder = None
 
-=======
         self.init_rtc_processor()
         self.model = VLAFlowMatching(config, rtc_processor=self.rtc_processor)
->>>>>>> 56b43cc8
         self.reset()
 
     def init_uncertainty_sampler(
@@ -267,13 +255,12 @@
             ACTION: deque(maxlen=self.config.n_action_steps),
         }
 
-<<<<<<< HEAD
         if self.uncertainty_sampler is not None:
             self.uncertainty_sampler.reset()
 
         if self.fiper_data_recorder is not None:
             self.fiper_data_recorder.reset()
-=======
+
     def init_rtc_processor(self):
         """Initialize RTC processor if RTC is enabled in config."""
         self.rtc_processor = None
@@ -289,12 +276,10 @@
             model_value = getattr(self, "model", None)
             if model_value is not None:
                 model_value.rtc_processor = self.rtc_processor
->>>>>>> 56b43cc8
 
     def get_optim_params(self) -> dict:
         return self.parameters()
 
-<<<<<<< HEAD
     def reinitialize_selected_layers(self) -> list[nn.Parameter]:
         reinitialized_params = []
 
@@ -359,12 +344,9 @@
 
         return reinitialized_params
 
-    def _get_action_chunk(self, batch: dict[str, Tensor], noise: Tensor | None = None) -> Tensor:
-=======
     def _get_action_chunk(
         self, batch: dict[str, Tensor], noise: Tensor | None = None, **kwargs: Unpack[ActionSelectKwargs]
     ) -> Tensor:
->>>>>>> 56b43cc8
         # TODO: Check if this for loop is needed.
         # Context: In fact, self.queues contains only ACTION field, and in inference, we don't have action in the batch
         # In the case of offline inference, we have the action in the batch
@@ -404,13 +386,7 @@
             lang_tokens = batch[f"{OBS_LANGUAGE_TOKENS}"]
             lang_masks = batch[f"{OBS_LANGUAGE_ATTENTION_MASK}"]
 
-<<<<<<< HEAD
-            actions = self.model.sample_actions(images, img_masks, lang_tokens, lang_masks, state, noise=noise)
-=======
-        actions = self.model.sample_actions(
-            images, img_masks, lang_tokens, lang_masks, state, noise=noise, **kwargs
-        )
->>>>>>> 56b43cc8
+            actions = self.model.sample_actions(images, img_masks, lang_tokens, lang_masks, state, noise=noise, **kwargs)
 
         # Unpad actions
         original_action_dim = self.config.action_feature.shape[0]
