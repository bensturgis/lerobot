--- conflicted
+++ resolved
@@ -7,15 +7,11 @@
     patch_color: [0, 0, 0]
 
 eval_uncert_est:
-<<<<<<< HEAD
   uncert_est_methods: [cross_likelihood_laplace]
   perturbation_config:
     enable: True
     static: False
   collapse_success_failure: True
-=======
-  uncert_est_methods: [cross_likelihood_ensemble]
->>>>>>> 19aa0e41
 
 uncertainty_sampler:
   cross_likelihood_laplace_sampler:
